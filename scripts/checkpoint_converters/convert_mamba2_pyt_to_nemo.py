--- conflicted
+++ resolved
@@ -70,11 +70,7 @@
 
 def convert(args):
 
-<<<<<<< HEAD
-    checkpoint_weights = torch.load(args.input_name_or_path, map_location='cpu')#['model']
-=======
     checkpoint_weights = torch.load(args.input_name_or_path, map_location='cpu')['model']
->>>>>>> 2f422dd5
     new_state_dict = {}
 
     if 'backbone' in list(checkpoint_weights.keys())[0]:
