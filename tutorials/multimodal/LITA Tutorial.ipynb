{
 "cells": [
  {
   "cell_type": "markdown",
   "metadata": {},
   "source": [
    "# LITA Checkpoint Conversion, Finetuning and Inference Tutorial"
   ]
  },
  {
   "cell_type": "markdown",
   "metadata": {},
   "source": [
    "### Note:\n",
    "Currently, this notebook can be run in a NeMo container (>= 24.07). An example command to launch the container:\n",
    "\n",
    "```\n",
    "docker run --gpus all -it --rm  -v $PWD:/ws --shm-size=8g -p 8888:8888 --ulimit memlock=-1 --ulimit stack=67108864 <your_nemo_container>\n",
    "```\n",
    "For inference and finetuning, you need to increase the share memory size to avoid some OOM issue. For example,\n",
    "```\n",
    "docker run --gpus all -it --rm  -v $PWD:/ws --shm-size=128g -p 8888:8888 --ulimit memlock=-1 --ulimit stack=67108864 nvcr.io/nvidia/nemo:dev\n",
    "```\n",
    "\n",
    "By `-v $PWD:/ws`, we can mount the current local directory to `/ws/` in docker container. We may use this local directory to put the `NeMo` source code, checkpoints and dataset we will generate.\n",
    "\n",
    "If you wanna use NeMo container (>24.04 and < 24.07) (not recommended), you need to manually mount the latest nemo:\n",
    "```\n",
    "docker run --gpus all -it --rm -v <your_nemo_dir>:/opt/NeMo -v $PWD:/ws --shm-size=128g -p 8888:8888 --ulimit memlock=-1 --ulimit stack=67108864 <your_nemo_container>\n",
    "```"
   ]
  },
  {
   "cell_type": "markdown",
   "metadata": {},
   "source": [
    "# LITA Introduction\n",
    "\n",
    "[LITA](https://arxiv.org/pdf/2403.19046) stands for Language Instructed Temporal-Localization Assistant, which demonstrates strong performance on Reasoning Temporal Localization (RTL) task. It introduces time tokens to better help LLM understand 'When?' question in video. The below figure from [LITA paper](https://arxiv.org/pdf/2403.19046) shows a clear idea of how LITA works.\n",
    "\n",
    "<img src=\"images/LITA_arch.png\" alt=\"drawing\" style=\"width:800px;\"/>"
   ]
  },
  {
   "cell_type": "markdown",
   "metadata": {},
   "source": [
    "## Tokenizer and Checkpoint Conversion\n",
<<<<<<< HEAD
    "\n",
=======
>>>>>>> 7cae5c46
    "As we learned that LITA introduces `time tokens` so that timestamps of events in a video would be represented as time tokens instead of the original float point timestamps. Therefore we need to add these time tokens to the tokenizer of the backbone/LLM model. In this example, we take `Llama-3-VILA1.5-8B` as an example to show how to integrate LITA to a LLaVA like model. You may also use similar steps to convert other llama or LLaVA like models that have backbone LLM as llama such as [vicuna](https://huggingface.co/lmsys/vicuna-13b-v1.5) and [llava-v1.6-vicuna-13b](https://huggingface.co/liuhaotian/llava-v1.6-vicuna-13b).\n",
    "\n",
    "Please download the huggingface `Llama-3-VILA1.5-8B` model."
   ]
  },
  {
   "cell_type": "code",
   "execution_count": null,
   "metadata": {
    "vscode": {
     "languageId": "shellscript"
    }
   },
   "outputs": [],
   "source": [
    "%%bash\n",
    "mkdir /ws/pretrained_models && cd /ws/pretrained_models\n",
    "git clone https://huggingface.co/Efficient-Large-Model/Llama-3-VILA1.5-8B"
   ]
  },
  {
   "cell_type": "markdown",
   "metadata": {},
   "source": [
    "### Tokenizer conversion\n",
    "Here we show how to add 100 time tokens and some nemo extra tokens to a huggingface tokenizer.\n",
    "For the definition of nemo extra tokens, please refer to `/opt/NeMo/nemo/collections/multimodal/data/neva/conversation.py`.\n"
   ]
  },
  {
   "cell_type": "code",
   "execution_count": null,
   "metadata": {},
   "outputs": [],
   "source": [
    "# define the TIME_TOKEN_TEMPLATE\n",
    "TIME_TOKEN_TEMPLATE = \"<t{t}>\"\n",
    "hf_llm_model_path='/ws/pretrained_models/Llama-3-VILA1.5-8B/llm'\n",
    "tokenizer_path = '/ws/converted_models/tokenizer/'"
   ]
  },
  {
   "cell_type": "code",
   "execution_count": null,
   "metadata": {},
   "outputs": [],
   "source": [
    "\n",
    "import transformers\n",
    "tokenizer = transformers.AutoTokenizer.from_pretrained(hf_llm_model_path)\n",
    "print(len(tokenizer.vocab)) # tokenizer.vocab_size is used as an attribute and is no the real size of the vocab\n",
    "DEFAULT_IM_START_TOKEN = \"<extra_id_4>\" # mark the start of the slow token\n",
    "DEFAULT_IM_END_TOKEN = \"<extra_id_5>\" # the end of the slow token\n",
    "VID_START_TOKEN = \"<extra_id_8>\" # the start of the fast token\n",
    "VID_END_TOKEN = \"<extra_id_9>\" # the end of the fast token\n",
    "num_new_tokens = tokenizer.add_tokens([DEFAULT_IM_START_TOKEN, DEFAULT_IM_END_TOKEN, VID_START_TOKEN, VID_END_TOKEN], special_tokens=True)\n",
    "tokenizer.pad_token = tokenizer.eos_token  # use eos token as pad token\n",
    "num_time_tokens = 100\n",
    "time_tokens = [TIME_TOKEN_TEMPLATE.format(t=x) for x in range(num_time_tokens)]\n",
    "num_new_tokens = tokenizer.add_tokens(time_tokens)\n",
    "# add the other nemo extra tokens\n",
    "extra_tokens = [\"<extra_id_0>\",\"<extra_id_1>\",\"<extra_id_2>\",\"<extra_id_3>\",\"<extra_id_6>\",\"<extra_id_7>\"]\n",
    "tokenizer.add_tokens(extra_tokens)\n",
    "tokenizer.save_pretrained(tokenizer_path)\n",
    "print(len(tokenizer.vocab))"
   ]
  },
  {
   "cell_type": "markdown",
   "metadata": {},
   "source": [
    "You can check the tokenizer by:"
   ]
  },
  {
   "cell_type": "code",
   "execution_count": null,
   "metadata": {},
   "outputs": [],
   "source": [
    "from nemo.collections.nlp.modules.common.tokenizer_utils import get_nmt_tokenizer\n",
    "tokenizer = get_nmt_tokenizer(library=\"huggingface\", model_name=tokenizer_path)\n",
    "print(len(tokenizer.vocab))"
   ]
  },
  {
   "cell_type": "markdown",
   "metadata": {},
   "source": [
    "Notice if you wanna convert checkpoints trained from [LITA1.0](https://github.com/NVlabs/LITA), you should put all the extra tokens including `DEFAULT_IM_START_TOKEN` and `DEFAULT_IM_END_TOKEN` at the end of the time tokens."
   ]
  },
  {
   "cell_type": "markdown",
   "metadata": {},
   "source": [
    "### Checkpoint Conversion\n",
    "Since VILA and LITA shared a similar model structure as LLaVA, we'll leverage `/opt/NeMo/examples/multimodal/multimodal_llm/neva/convert_llava_to_neva.py` for converting the checkpoint. Since VILA and LITA depends on LLaVA, we need to clone LLaVA first.\n"
   ]
  },
  {
   "cell_type": "code",
   "execution_count": null,
   "metadata": {
    "vscode": {
     "languageId": "shellscript"
    }
   },
   "outputs": [],
   "source": [
    "%%bash\n",
    "git clone --depth 1 --branch v1.2.2 https://github.com/haotian-liu/LLaVA/ /ws/LLaVA\n",
    "cd /ws"
   ]
  },
  {
   "cell_type": "code",
   "execution_count": null,
   "metadata": {},
   "outputs": [],
   "source": [
    "%%bash\n",
    "export PYTHONPATH=/ws/LLaVA:$PYTHONPATH\n",
    "# check the config file in /opt/NeMo/examples/multimodal/multimodal_llm/neva/conf/vita_config.yaml\n",
    "! PYTHONPATH=/ws/LLaVA:/opt/megatron-lm python /opt/NeMo/examples/multimodal/multimodal_llm/neva/convert_llava_to_neva.py \\\n",
    "    --in-file /ws/pretrained_models/Llama-3-VILA1.5-8B/llm \\\n",
    "    --mm-vision-tower /ws/pretrained_models/Llama-3-VILA1.5-8B/vision_tower \\\n",
    "    --mm-projector-ckpt-dir /ws/pretrained_models/Llama-3-VILA1.5-8B/mm_projector \\\n",
    "    --out-file /ws/converted_models/Llama-3-VILA1.5-8B.nemo \\\n",
    "    --tokenizer-model /ws/converted_models/tokenizer/ \\\n",
    "    --config-file vita_config.yaml \\\n",
    "    --model-type VITA \\\n",
    "    --conv-template llama_3"
   ]
  },
  {
   "cell_type": "markdown",
   "metadata": {},
   "source": [
    "Notice if `mm_vision_tower` can be downloaded from huggingface and you don't want to change it, then you don't need to explicitly add this option.  And similarly, only when you want to change the `mm_projector`, you will need to add the `mm_projector_ckpt_dir`.\n"
   ]
  },
  {
   "cell_type": "markdown",
   "metadata": {},
   "source": [
    "## Finetuning\n",
    "\n",
    "In this section, we'll preprocess the Dense Video Captioning dataset and then do finetuning with the nemo ckpt we just converted."
   ]
  },
  {
   "cell_type": "markdown",
   "metadata": {},
   "source": [
    "### Convert Dataset\n",
    "The targeted dataset file format for finetuning should be like:\n",
    "```bash\n",
    "[\n",
    "    # 1st example: video question answer\n",
    "    {\n",
    "        \"id\": \"1043215450\",\n",
    "        \"video\": \"076101_076150/1043215450.mp4\",   # video_path will be prepended\n",
    "        \"conversations\": \n",
    "        [\n",
    "            {\"from\": \"human\", \"value\": \"<video>\\n is the athlete wearing trousers\"}, \n",
    "            {\"from\": \"gpt\", \"value\": \"Yes\"}\n",
    "        ]       \n",
    "    },\n",
    "    # 2nd example: dense video captioning\n",
    "    {\n",
    "        \"id\": \"xxxx\",\n",
    "        \"video: \"xxxx.mp4\",\n",
    "        \"conversations\":\n",
    "        [\n",
    "            {\"from\": \"human\", \"value\": \"<video>\\n \"Provide a detailed description of the given video.Prepend each sentence with its start and end timestamps.\"}, \n",
    "            {\"from\": \"gpt\", \"value\": \"<t1> <t2> Apply eyeshadow on the crease with brush <t3> <t4> Apply eyeshadow on the outer corner of eyes with brush\"}\n",
    "        ]\n",
    "    },\n",
    "    # 3rd example: event classification\n",
    "    {\n",
    "        \"id\": \"xxxx\",\n",
    "        \"video: \"xxxx.mp4\",\n",
    "        \"conversations\":\n",
    "        [\n",
    "            {\"from\": \"human\", \"value\": \"<video>\\n \"What is the action performed in this video?\"}, \n",
    "            {\"from\": \"gpt\", \"value\": \"brush hair\"}\n",
    "        ]\n",
    "    },\n",
    "    # 4th example: event localization\n",
    "    {\n",
    "        \"id\": \"-4RXOT_UfpM_2\",\n",
    "        \"video\": \"-4RXOT_UfpM_2.mp4\",\n",
    "        \"conversations\": [\n",
    "            {\"from\": \"human\", \"value\": \"<video>\\nWhen is \\\"Apply concealer on the eyelids and blend with sponge\\\" depicted in the video? Provide a response using only start and end timestamps.\"},\n",
    "            {\"from\": \"gpt\", \"value\": \"<t4> <t18>\"}\n",
    "        ],\n",
    "        \"durations\": 119.01901901901903\n",
    "    },\n",
    "    ...\n",
    "]\n",
    "```\n",
    "\n",
    "Here the `<video>` is the placeholder for the video features. In the 2nd example, `<t1>` `<t2>` are the time tokens to indicate in which time interval we've seen this event or description of the time inverval. You can prepare your time tokens like this:\n"
   ]
  },
  {
   "cell_type": "code",
   "execution_count": null,
   "metadata": {},
   "outputs": [],
   "source": [
    "import numpy as np\n",
    "TIME_TOKEN_TEMPLATE = \"<t{t}>\"\n",
    "def time_to_string(time, num_time_tokens):\n",
    "    max_offset = float(num_time_tokens - 1)\n",
    "    time = int(np.round(max_offset * time))\n",
    "    return TIME_TOKEN_TEMPLATE.format(t=time)\n",
    "\n",
    "# example of converting time tokens\n",
    "# from 10seconds to 15 seconds\n",
    "num_time_tokens = 100\n",
    "start = 10.0   # the 10 seconds\n",
    "end = 15.0     # the 15 seconds\n",
    "duration = 200.0 # total video duration is 200seconds\n",
    "start = start / duration \n",
    "end = end / duration\n",
    "start_time_token_str = time_to_string(start, num_time_tokens)\n",
    "end_time_token_str = time_to_string(end, num_time_tokens)"
   ]
  },
  {
   "cell_type": "markdown",
   "metadata": {},
   "source": [
    "For Dense Video Captioning (DVC) task or Reasoning Temporal Localization (RTL) task, your dataset probably looks like:\n",
    "```bash\n",
    "{\n",
    "    \"video_name\": {\n",
    "        \"duration\": 125.0,\n",
    "        \"timestamps\": [\n",
    "            [0, 5], \n",
    "            [3, 9]\n",
    "        ],\n",
    "        \"sentences\": [\n",
    "            \"Here is your caption 1\",\n",
    "            \"Here is your caption 2\",\n",
    "        ],\n",
    "        \"events\": [\n",
    "            \"Event 1\",\n",
    "            \"Event 2\",\n",
    "        ]\n",
    "    },\n",
    "    ...\n",
    "}\n",
    "```\n",
    "\n",
    "If you've already prepared this style dataset, you may refer to `convert_dvc_dataset_for_training.py`, `convert_dvc_dataset_for_evaluation.py` and `convert_video_qa_dataset.py` under `NeMo/scripts/multimodal_dataset_conversion` to convert the datasets so that they could be used in finetuning. If you want to augment your dataset by leveraging the NVIDIA LLM APIs or external LLMs, you may refer to `generate_qa_data.py` under the same directory."
   ]
  },
  {
   "cell_type": "markdown",
   "metadata": {},
   "source": [
    "We take the `YouMakeUp` dataset as an example.\n",
    "1. First download dataset and prepare it to DVC dataset format. The below steps may take quite long time and when doing finetuning, it takes several hours and requires 8xA100 GPUs by default. It is suggested to do the below steps on a local server."
   ]
  },
  {
   "cell_type": "code",
   "execution_count": null,
   "metadata": {},
   "outputs": [],
   "source": [
    "%%bash\n",
    "cd /ws/\n",
    "git clone https://github.com/AIM3-RUC/YouMakeup/\n",
    "pip install yt-dlp==2024.4.9\n",
    "pip install moviepy\n",
    "\n",
    "#download videos, this may take a while\n",
    "python /opt/NeMo/scripts/multimodal_dataset_conversion/prepare_youmakeup.py -i YouMakeup/data/train/train_steps.json -o /ws/dataset -d True\n",
    "\n",
    "#chunk videos into clips, with each clip containing 120 seconds\n",
    "python /opt/NeMo/scripts/multimodal_dataset_conversion/prepare_youmakeup.py -i YouMakeup/data/train/train_steps.json -o /ws/dataset -l 12\n",
    "\n",
    "#create evaluation dataset\n",
    "python /opt/NeMo/scripts/multimodal_dataset_conversion/prepare_youmakeup.py -i YouMakeup/data/valid/valid_steps.json -o /ws/dataset/valid/ -d True\n",
    "python /opt/NeMo/scripts/multimodal_dataset_conversion/prepare_youmakeup.py -i YouMakeup/data/train/valid_steps.json -o /ws/dataset/valid/ -l 120\n",
    "\n",
    "#create QA style validation/evaluation or test dataset\n",
    "python3 /opt/NeMo/scripts/multimodal_dataset_conversion/convert_dvc_dataset_for_evaluation.py --input /ws/dataset/valid/train.json --output_file=/ws/dataset/valid/rtl_eval.json"
   ]
  },
  {
   "cell_type": "markdown",
   "metadata": {},
   "source": [
    "2. Your dataset should now have the following structure:\n",
    "```bash\n",
    "    dataset/\n",
    "        videos/\n",
    "            video1.mp4\n",
    "            video2.mp4\n",
    "            ...\n",
    "        train.json\n",
    "```\n",
    "Then we convert the dataset to finetuning format by:"
   ]
  },
  {
   "cell_type": "code",
   "execution_count": null,
   "metadata": {},
   "outputs": [],
   "source": [
    "%%bash\n",
    "# generate custom caption dataset and multiply the dataset by three times\n",
    "python /opt/NeMo/scripts/multimodal_dataset_conversion/convert_dvc_dataset_for_training.py \\\n",
    "    --input_dvc_dataset /ws/dataset/train.json \\\n",
    "    --video_path_prefix /ws/dataset/videos/ \\\n",
    "    --subtask custom_caption --data_multiplier 3 \\\n",
    "    --output_file /ws/dataset/vc_train.json\n",
    "\n",
    "# generate event localization dataset and increase the dataset by three times\n",
    "python /opt/NeMo/scripts/multimodal_dataset_conversion/convert_dvc_dataset_for_training.py \\\n",
    "    --input_dvc_dataset /ws/dataset/train.json \\\n",
    "    --video_path_prefix /ws/dataset/videos/ \\\n",
    "    --subtask event_localization --data_multiplier 3 \\\n",
    "    --output_file /ws/dataset/event_loc_train.json"
   ]
  },
  {
   "cell_type": "markdown",
   "metadata": {},
   "source": [
    "### Finetuning\n",
    "We'll use 8xA100(80GB) to do the finetuning. You may set smaller number of `num_frames` or change the `tensor_model_parallel_size` or `pipeline_model_parallel_size` if you encounter OOM issue.\n",
    "\n",
    "Run finetuning by:"
   ]
  },
  {
   "cell_type": "code",
   "execution_count": null,
   "metadata": {
    "vscode": {
     "languageId": "shellscript"
    }
   },
   "outputs": [],
   "source": [
    "%%bash\n",
    "video_folder=/ws/dataset/videos/\n",
    "# You may use vc_train.json or event_loc_train.json in last step or combine them together\n",
    "data_path=/ws/dataset/combined_train.json  # training datasets combining different video tasks;\n",
    "model_path=/ws/converted_models/Llama-3-VILA1.5-8B.nemo\n",
    "EXP_MANAGER_DIR=/ws/train  # check this directory for experiment details\n",
    "num_gpus=8\n",
    "torchrun --nproc_per_node=${num_gpus} /opt/NeMo/examples/multimodal/multimodal_llm/neva/neva_finetune.py \\\n",
    "  --config-path=/opt/NeMo/examples/multimodal/multimodal_llm/neva/conf/ \\\n",
    "  --config-name=vita_config.yaml \\\n",
    "  ++cluster_type=BCP \\\n",
    "  trainer.num_nodes=1 \\\n",
    "  trainer.precision=bf16 \\\n",
    "  trainer.devices=${num_gpus} \\\n",
    "  trainer.max_steps=262 \\\n",
    "  trainer.limit_val_batches=5 \\\n",
    "  model.megatron_amp_O2=false \\\n",
    "  model.mm_cfg.llm.freeze=false \\\n",
    "  model.mm_cfg.vision_encoder.freeze=true \\\n",
    "  model.mm_cfg.vision_encoder.from_pretrained=/ws/pretrained_models/Llama-3-VILA1.5-8B/vision_tower \\\n",
    "  model.mm_cfg.vision_encoder.model_type=siglip_vision_model \\\n",
    "  model.global_batch_size=128 \\\n",
    "  model.micro_batch_size=1 \\\n",
    "  model.tensor_model_parallel_size=4 \\\n",
    "  model.pipeline_model_parallel_size=1 \\\n",
    "  model.restore_from_path=${model_path} \\\n",
    "  model.context_parallel_size=1 \\\n",
    "  model.data.video_folder=${video_folder} \\\n",
    "  model.data.data_path=${data_path} \\\n",
    "  model.data.num_frames=128 \\\n",
    "  model.mm_cfg.use_lita=true \\\n",
    "  model.mm_cfg.lita.lita_video_arch=temporal_all_resolution \\\n",
    "  model.mm_cfg.lita.visual_token_format=im_vid_start_end \\\n",
    "  model.mm_cfg.lita.sample_frames=4 \\\n",
    "  model.mcore_gpt=true \\\n",
    "  model.transformer_engine=true \\\n",
    "  model.optim.sched.warmup_steps=8 \\\n",
    "  exp_manager.create_checkpoint_callback=True \\\n",
    "  exp_manager.create_wandb_logger=False \\\n",
    "  exp_manager.wandb_logger_kwargs.project=neva_lita \\\n",
    "  exp_manager.wandb_logger_kwargs.name=neva_lita_finetuning \\\n",
    "  exp_manager.exp_dir=${EXP_MANAGER_DIR}"
   ]
  },
  {
   "cell_type": "markdown",
   "metadata": {},
   "source": [
    "## Evaluation\n",
    "Assume you're trying to do evaluation task on RTL task. Please refer to `/opt/NeMo/scripts/multimodal_dataset_conversion/convert_dvc_dataset_for_evaluation.py` about how to generate RTL task evaluation file from DVC dataset. And assume your evaluation file `rtl_eval.json` is like:\n",
    "\n",
    "```bash\n",
    "[\n",
    "    {\n",
    "        \"video\": \"-4RXOT_UfpM_3.mp4\",\n",
    "        \"question_id\": \"-4RXOT_UfpM_3_0\",\n",
    "        \"question\": \"When does \\\"Apply eyeshadow on the lower area then crease with brush\\\" happen in the video? Provide a response using only start and end timestamps.\",\n",
    "        \"ref_answer\": \"<5> <58> Apply eyeshadow on the lower area then crease with brush\",\n",
    "        \"duration\": 118.01801801801803\n",
    "    },\n",
    "    ...\n",
    "]\n",
    "\n",
    "```\n",
    "\n",
    "Notice the `<5> <58>` are the start and end timestamps (in seconds) of the event.\n",
    "\n",
    "After training, we can split the evaluation file (`rtl_eval.json`) into `$num_gpus` number of input files so that the inference can be accelerated. This is optional.\n",
    "We can do this by:"
   ]
  },
  {
   "cell_type": "code",
   "execution_count": null,
   "metadata": {},
   "outputs": [],
   "source": [
    "import os\n",
    "import json\n",
    "json_file=\"/ws/dataset/valid/rtl_eval.json\"\n",
    "num_splits=8 # suppose you have 8 gpus\n",
    "output_dir=\"/ws/dataset/valid/split/\"\n",
    "os.makedirs(output_dir, exist_ok=True)\n",
    "with open(json_file, 'r') as f:\n",
    "    data = json.load(f)\n",
    "data = sorted(data, key=lambda x: x['video']) # group by video\n",
    "num_samples = len(data)\n",
    "split_size = num_samples // num_splits\n",
    "for i in range(num_splits):\n",
    "    start = i * split_size\n",
    "    end = (i + 1) * split_size if i < num_splits - 1 else num_samples\n",
    "    split_data = data[start:end]\n",
    "    output_file = os.path.join(output_dir, f\"{i}.jsonl\")\n",
    "    with open(output_file, 'w') as f:\n",
    "        json.dump(split_data, f)\n",
    "    print(f\"Saved {end - start} samples to {output_file}\")"
   ]
  },
  {
   "cell_type": "markdown",
   "metadata": {},
   "source": [
    "Now we can run the bash script："
   ]
  },
  {
   "cell_type": "code",
   "execution_count": null,
   "metadata": {},
   "outputs": [],
   "source": [
    "%%bash\n",
    "neva_model_file=/ws/train/neva_lita_finetuning.nemo\n",
    "\n",
    "num_gpus=8\n",
    "num_splits=$num_gpus\n",
    "\n",
    "mkdir -p /ws/dataset/valid/split_output\n",
    "\n",
    "for i in $(seq 0 $((num_splits-1)))\n",
    "do\n",
    "    num_gpus=1\n",
    "    # For single input file and single gpu,\n",
    "    # please remove the for loop and set the prompt_file and output_file directly\n",
    "    # prompt_file=/ws/dataset/valid/rtl_eval.json\n",
    "    # output_file=/ws/dataset/valid/nemo_infer_output.json\n",
    "    prompt_file=/ws/dataset/valid/split/$i.json\n",
    "    output_file=/ws/dataset/valid/split_output/nemo_infer_output_$i.json\n",
    "    video_base_path=/ws/dataset/valid/videos/\n",
    "    CUDA_VISIBLE_DEVICES=$i torchrun --nnodes=1 --standalone /opt/NeMo/examples/multimodal/multimodal_llm/neva/neva_evaluation.py \\\n",
    "               --config-path=/opt/NeMo/examples/multimodal/multimodal_llm/neva/conf/ \\\n",
    "               --config-name=neva_inference.yaml \\\n",
    "               tensor_model_parallel_size=1 \\\n",
    "               pipeline_model_parallel_size=1 \\\n",
    "               neva_model_file=$neva_model_file \\\n",
    "               trainer.devices=$num_gpus \\\n",
    "               trainer.precision=bf16 \\\n",
    "               prompt_file=$prompt_file \\\n",
    "               inference.media_base_path=$video_base_path \\\n",
    "               inference.media_type=video \\\n",
    "               output_file=$output_file \\\n",
    "               inference.temperature=0.2 \\\n",
    "               inference.top_k=0 \\\n",
    "               inference.top_p=0.9 \\\n",
    "               inference.greedy=True \\\n",
    "               +add_media_sep=true \\\n",
    "               inference.end_strings='[\"<|eot_id|>\"]' \\\n",
    "               inference.add_BOS=False \\\n",
    "               inference.all_probs=False \\\n",
    "               inference.repetition_penalty=1.2 \\\n",
    "               inference.insert_media_token=left \\\n",
    "               inference.tokens_to_generate=256 \\\n",
    "               +inference.batch_size=8 \\\n",
    "               quantization.algorithm=awq \\\n",
    "               quantization.enable=False \\\n",
    "    &\n",
    "done\n",
    "wait\n"
   ]
  },
  {
   "cell_type": "code",
   "execution_count": null,
   "metadata": {},
   "outputs": [],
   "source": [
    "# combine the output json files if you split them before\n",
    "input_dir = \"/ws/dataset/valid/split_output/\"\n",
    "output_file = \"/ws/dataset/valid/split_output/nemo_infer_output_total.json\"\n",
    "data = []\n",
    "for file in os.listdir(input_dir):\n",
    "    if file.endswith(\".json\"):\n",
    "        with open(os.path.join(input_dir, file), \"r\") as f:\n",
    "            data.extend(json.load(f))\n",
    "print(f\"Total number of items: {len(data)}\")\n",
    "with open(output_file, \"w\") as f:\n",
    "    json.dump(data, f, indent=4)"
   ]
  },
  {
   "cell_type": "markdown",
   "metadata": {},
   "source": [
    "Finally, we can do the evaluation on RTL task by:"
   ]
  },
  {
   "cell_type": "code",
   "execution_count": null,
   "metadata": {},
   "outputs": [],
   "source": [
    "%%bash\n",
    "python3 /opt/NeMo/examples/multimodal/multimodal_llm/neva/eval/eval_video_rtl.py \\\n",
    "    --input_file=/ws/dataset/valid/split_output/nemo_infer_output_total.json \\\n",
    "    --output_dir=/ws/dataset/valid/split_output/ --save_mid_result"
   ]
  },
  {
   "cell_type": "markdown",
   "metadata": {},
   "source": [
    "The `IOU` and `IOU@0.5 precision` metric will be reported. The higher the better.\n",
    "\n",
    "You may also refer to `/opt/NeMo/examples/multimodal/multimodal_llm/neva/eval/eval_vqa.py` to check how to use external LLM API to do the video question answering task evaluation."
   ]
  }
 ],
 "metadata": {
  "kernelspec": {
   "display_name": "Python 3 (ipykernel)",
   "language": "python",
   "name": "python3"
  },
  "language_info": {
   "codemirror_mode": {
    "name": "ipython",
    "version": 3
   },
   "file_extension": ".py",
   "mimetype": "text/x-python",
   "name": "python",
   "nbconvert_exporter": "python",
   "pygments_lexer": "ipython3",
   "version": "3.10.12"
  }
 },
 "nbformat": 4,
 "nbformat_minor": 2
}<|MERGE_RESOLUTION|>--- conflicted
+++ resolved
@@ -46,10 +46,7 @@
    "metadata": {},
    "source": [
     "## Tokenizer and Checkpoint Conversion\n",
-<<<<<<< HEAD
-    "\n",
-=======
->>>>>>> 7cae5c46
+    "\n",
     "As we learned that LITA introduces `time tokens` so that timestamps of events in a video would be represented as time tokens instead of the original float point timestamps. Therefore we need to add these time tokens to the tokenizer of the backbone/LLM model. In this example, we take `Llama-3-VILA1.5-8B` as an example to show how to integrate LITA to a LLaVA like model. You may also use similar steps to convert other llama or LLaVA like models that have backbone LLM as llama such as [vicuna](https://huggingface.co/lmsys/vicuna-13b-v1.5) and [llava-v1.6-vicuna-13b](https://huggingface.co/liuhaotian/llava-v1.6-vicuna-13b).\n",
     "\n",
     "Please download the huggingface `Llama-3-VILA1.5-8B` model."
