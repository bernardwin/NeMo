# Copyright (c) 2021, NVIDIA CORPORATION.  All rights reserved.
#
# Licensed under the Apache License, Version 2.0 (the "License");
# you may not use this file except in compliance with the License.
# You may obtain a copy of the License at
#
#     http://www.apache.org/licenses/LICENSE-2.0
#
# Unless required by applicable law or agreed to in writing, software
# distributed under the License is distributed on an "AS IS" BASIS,
# WITHOUT WARRANTIES OR CONDITIONS OF ANY KIND, either express or implied.
# See the License for the specific language governing permissions and
# limitations under the License.

r"""
Conversion script to convert PTL checkpoints into nemo checkpoint.
  Example to run this conversion script:
    python -m torch.distributed.launch --nproc_per_node=<tensor_model_parallel_size> * <pipeline_model_parallel_size> \
     megatron_ckpt_to_nemo.py \
     --checkpoint_folder <path_to_PTL_checkpoints_folder> \
     --checkpoint_name <checkpoint_name> \
     --nemo_file_path <path_to_output_nemo_file> \
     --tensor_model_parallel_size <tensor_model_parallel_size> \
     --pipeline_model_parallel_size <pipeline_model_parallel_size>
"""

import os
from argparse import ArgumentParser

import torch
from megatron.core import parallel_state
from omegaconf import open_dict
from pytorch_lightning.plugins.environments import TorchElasticEnvironment
from pytorch_lightning.trainer.trainer import Trainer

from nemo.collections.nlp.models.language_modeling.megatron_u_gpt_model import MegatronUGPTModel
from nemo.collections.nlp.models.language_modeling.megatron_bart_model import MegatronBARTModel
from nemo.collections.nlp.models.language_modeling.megatron_bert_model import MegatronBertModel
from nemo.collections.nlp.models.language_modeling.megatron_gpt_model import MegatronGPTModel
from nemo.collections.nlp.models.language_modeling.megatron_gpt_sft_model import MegatronGPTSFTModel
from nemo.collections.nlp.models.language_modeling.megatron_retrieval_model import MegatronRetrievalModel
from nemo.collections.nlp.models.language_modeling.megatron_t5_model import MegatronT5Model
from nemo.collections.nlp.models.machine_translation.megatron_nmt_model import MegatronNMTModel
from nemo.collections.nlp.parts.nlp_overrides import NLPSaveRestoreConnector
from nemo.utils import AppState, logging
from nemo.utils.distributed import initialize_distributed
from nemo.utils.model_utils import inject_model_parallel_rank


def get_args():
    parser = ArgumentParser()
    parser.add_argument(
        "--checkpoint_folder",
        type=str,
        default=None,
        required=True,
        help="Path to PTL checkpoints saved during training. Ex: /raid/nemo_experiments/megatron_gpt/checkpoints",
    )
    parser.add_argument(
        "--checkpoint_name",
        type=str,
        default=None,
        required=True,
        help="Name of checkpoint to be used. Ex: megatron_gpt--val_loss=6.34-step=649-last.ckpt",
    )

    parser.add_argument(
        "--hparams_file",
        type=str,
        default=None,
        required=False,
        help="Path config for restoring. It's created during training and may need to be modified during restore if restore environment is different than training. Ex: /raid/nemo_experiments/megatron_gpt/hparams.yaml",
    )
    parser.add_argument("--nemo_file_path", type=str, default=None, required=True, help="Path to output .nemo file.")
    parser.add_argument("--gpus_per_node", type=int, required=True, default=None)
    parser.add_argument("--tensor_model_parallel_size", type=int, required=True, default=None)
    parser.add_argument("--pipeline_model_parallel_size", type=int, required=True, default=None)
    parser.add_argument(
        "--pipeline_model_parallel_split_rank",
        type=int,
        required=False,
        default=None,
        help="If pipeline parallel size > 1, this is the rank at which the encoder ends and the decoder begins.",
    )
    parser.add_argument(
<<<<<<< HEAD
        "--model_type", type=str, required=True, default="gpt", choices=["gpt", "t5", "bert", "nmt", "bart", "retro", "ul2"]
=======
        "--model_type",
        type=str,
        required=True,
        default="gpt",
        choices=["gpt", "sft", "t5", "bert", "nmt", "bart", "retro"],
>>>>>>> 226a0c2d
    )
    parser.add_argument("--local_rank", type=int, required=False, default=os.getenv('LOCAL_RANK', -1))
    parser.add_argument("--bcp", action="store_true", help="Whether on BCP platform")

    args = parser.parse_args()
    return args


def convert(local_rank, rank, world_size, args):

    app_state = AppState()
    app_state.data_parallel_rank = 0
    num_nodes = world_size // args.gpus_per_node
    if args.bcp:
        trainer = Trainer(
            devices=args.gpus_per_node, num_nodes=num_nodes, accelerator='gpu', plugins=[TorchElasticEnvironment()]
        )
    else:
        trainer = Trainer(devices=args.gpus_per_node, num_nodes=num_nodes, accelerator='gpu')

    app_state.pipeline_model_parallel_size = args.pipeline_model_parallel_size
    app_state.tensor_model_parallel_size = args.tensor_model_parallel_size
    # Auto set split rank for T5, BART, NMT if split rank is None.
    if args.pipeline_model_parallel_size > 1 and args.model_type in ['t5', 'bart', 'nmt']:
        if args.pipeline_model_parallel_split_rank is not None:
            app_state.pipeline_model_parallel_split_rank = args.pipeline_model_parallel_split_rank
        else:
            if args.pipeline_model_parallel_size % 2 != 0:
                raise ValueError(
                    f"Pipeline model parallel size {args.pipeline_model_parallel_size} must be even if split rank is not specified."
                )
            else:
                # If split rank is not set, then we set it to be pipeline_model_parallel_size // 2 - this is because in most cases we have the same number of enc/dec layers.
                app_state.pipeline_model_parallel_split_rank = args.pipeline_model_parallel_size // 2
    else:
        app_state.pipeline_model_parallel_split_rank = None

    app_state.model_parallel_size = app_state.tensor_model_parallel_size * app_state.pipeline_model_parallel_size

    parallel_state.initialize_model_parallel(
        tensor_model_parallel_size=app_state.tensor_model_parallel_size,
        pipeline_model_parallel_size=app_state.pipeline_model_parallel_size,
        pipeline_model_parallel_split_rank=app_state.pipeline_model_parallel_split_rank,
    )

    app_state.pipeline_model_parallel_rank = parallel_state.get_pipeline_model_parallel_rank()
    app_state.tensor_model_parallel_rank = parallel_state.get_tensor_model_parallel_rank()

    # inject model parallel rank
    checkpoint_path = inject_model_parallel_rank(os.path.join(args.checkpoint_folder, args.checkpoint_name))

    logging.info(
        f'rank: {rank}, local_rank: {local_rank}, is loading checkpoint: {checkpoint_path} for tp_rank: {app_state.tensor_model_parallel_rank} and pp_rank: {app_state.pipeline_model_parallel_rank}'
    )

    if args.model_type == 'gpt':
        model = MegatronGPTModel.load_from_checkpoint(checkpoint_path, hparams_file=args.hparams_file, trainer=trainer)
<<<<<<< HEAD
    elif args.model_type == 'ul2':
        model = MegatronUGPTModel.load_from_checkpoint(checkpoint_path, hparams_file=args.hparams_file, trainer=trainer)
=======
    elif args.model_type == 'sft':
        model = MegatronGPTSFTModel.load_from_checkpoint(
            checkpoint_path, hparams_file=args.hparams_file, trainer=trainer
        )
        # we force the target for the loaded model to have the correct target
        # because the hparams.yaml sometimes contains MegatronGPTModel as the target.
        with open_dict(model.cfg):
            model.cfg.target = f"{MegatronGPTSFTModel.__module__}.{MegatronGPTSFTModel.__name__}"

>>>>>>> 226a0c2d
    elif args.model_type == 'bert':
        model = MegatronBertModel.load_from_checkpoint(
            checkpoint_path, hparams_file=args.hparams_file, trainer=trainer
        )
    elif args.model_type == 't5':
        model = MegatronT5Model.load_from_checkpoint(checkpoint_path, hparams_file=args.hparams_file, trainer=trainer)
    elif args.model_type == 'bart':
        model = MegatronBARTModel.load_from_checkpoint(
            checkpoint_path, hparams_file=args.hparams_file, trainer=trainer
        )
    elif args.model_type == 'nmt':
        model = MegatronNMTModel.load_from_checkpoint(checkpoint_path, hparams_file=args.hparams_file, trainer=trainer)
    elif args.model_type == 'retro':
        model = MegatronRetrievalModel.load_from_checkpoint(
            checkpoint_path, hparams_file=args.hparams_file, trainer=trainer
        )
    model._save_restore_connector = NLPSaveRestoreConnector()

    if torch.distributed.is_initialized():
        torch.distributed.barrier()

    model.save_to(args.nemo_file_path)

    logging.info(f'NeMo model saved to: {args.nemo_file_path}')


if __name__ == '__main__':
    args = get_args()

    local_rank, rank, world_size = initialize_distributed(args)

    convert(local_rank, rank, world_size, args)<|MERGE_RESOLUTION|>--- conflicted
+++ resolved
@@ -83,15 +83,11 @@
         help="If pipeline parallel size > 1, this is the rank at which the encoder ends and the decoder begins.",
     )
     parser.add_argument(
-<<<<<<< HEAD
-        "--model_type", type=str, required=True, default="gpt", choices=["gpt", "t5", "bert", "nmt", "bart", "retro", "ul2"]
-=======
         "--model_type",
         type=str,
         required=True,
         default="gpt",
         choices=["gpt", "sft", "t5", "bert", "nmt", "bart", "retro"],
->>>>>>> 226a0c2d
     )
     parser.add_argument("--local_rank", type=int, required=False, default=os.getenv('LOCAL_RANK', -1))
     parser.add_argument("--bcp", action="store_true", help="Whether on BCP platform")
@@ -149,10 +145,6 @@
 
     if args.model_type == 'gpt':
         model = MegatronGPTModel.load_from_checkpoint(checkpoint_path, hparams_file=args.hparams_file, trainer=trainer)
-<<<<<<< HEAD
-    elif args.model_type == 'ul2':
-        model = MegatronUGPTModel.load_from_checkpoint(checkpoint_path, hparams_file=args.hparams_file, trainer=trainer)
-=======
     elif args.model_type == 'sft':
         model = MegatronGPTSFTModel.load_from_checkpoint(
             checkpoint_path, hparams_file=args.hparams_file, trainer=trainer
@@ -162,7 +154,8 @@
         with open_dict(model.cfg):
             model.cfg.target = f"{MegatronGPTSFTModel.__module__}.{MegatronGPTSFTModel.__name__}"
 
->>>>>>> 226a0c2d
+    elif args.model_type == 'ul2':
+        model = MegatronUGPTModel.load_from_checkpoint(checkpoint_path, hparams_file=args.hparams_file, trainer=trainer)
     elif args.model_type == 'bert':
         model = MegatronBertModel.load_from_checkpoint(
             checkpoint_path, hparams_file=args.hparams_file, trainer=trainer
