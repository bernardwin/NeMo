--- conflicted
+++ resolved
@@ -225,16 +225,19 @@
         """Freeze params of existing virtual prompts that should not be tuned further
         """
         # Make sure word embeddings are frozen
-<<<<<<< HEAD
-        for params in self.word_embeddings.parameters():
-            params.requires_grad = False
+        if self.freeze_model:
+            for params in self.word_embeddings.parameters():
+                params.requires_grad = False
+        else:
+            for params in self.word_embeddings.parameters():
+                params.requires_grad = True
 
     def state_dict(self):
         """
-        Custom state dict that only contains prompt table and prompt encoder parameters.
-        No frozen model parameters are stored in the state dict. Prompt encoder parameters
+        Custom state dict that only contains prompt table and prompt encoder parameters. 
+        No frozen model parameters are stored in the state dict. Prompt encoder parameters 
         are only in state dict for intermediate checkpoints saved during training. Final
-        nemo checkpoints at the end of training will contain prompt table parameters only.
+        nemo checkpoints at the end of training will contain prompt table parameters only. 
         """
         state_dict_ = {}
 
@@ -249,7 +252,7 @@
     def load_state_dict(self, state_dict, strict: bool = True):
         """
         Custom load state dict method that only loads prompt table and prompt encoder
-        parameters. Matching load method for this class' custom state dict method.
+        parameters. Matching load method for this class' custom state dict method. 
         """
         if self.first_stage_of_pipeline():
             if self.virtual_prompt_source == VirtualPromptSource.PROMPT_ENCODER:
@@ -261,12 +264,13 @@
 
     def setup_optimizer_param_groups(self):
         """
-        ModelPT override. Optimizer will get self._optimizer_param_groups.
+        ModelPT override. Optimizer will get self._optimizer_param_groups. 
         Only want virtual prompt params to be passed to the optimizer.
         """
-        ## Freeze frozen model
-        for param in self.frozen_model.parameters():
-            param.requires_grad = False
+        # Freeze frozen model
+        if self.freeze_model:
+            for param in self.frozen_model.parameters():
+                param.requires_grad = False
 
         virtual_prompt_params = {'params': []}
 
@@ -277,64 +281,6 @@
                 raise ValueError("Optimizer only supports Prompt Encoder.")
 
         self._optimizer_param_groups = (virtual_prompt_params,)
-=======
-        if self.freeze_model:
-            for params in self.word_embeddings.parameters():
-                params.requires_grad = False
-        else:
-            for params in self.word_embeddings.parameters():
-                params.requires_grad = True
-
-    # def state_dict(self):
-    #     """
-    #     Custom state dict that only contains prompt table and prompt encoder parameters. 
-    #     No frozen model parameters are stored in the state dict. Prompt encoder parameters 
-    #     are only in state dict for intermediate checkpoints saved during training. Final
-    #     nemo checkpoints at the end of training will contain prompt table parameters only. 
-    #     """
-    #     state_dict_ = {}
-
-    #     if self.first_stage_of_pipeline():
-    #         if self.virtual_prompt_source == VirtualPromptSource.PROMPT_ENCODER:
-    #             state_dict_ = self.prompt_encoder.state_dict()
-    #         else:
-    #             raise ValueError("invalid virtual prompt source")
-
-    #     return state_dict_
-
-    # def load_state_dict(self, state_dict, strict: bool = True):
-    #     """
-    #     Custom load state dict method that only loads prompt table and prompt encoder
-    #     parameters. Matching load method for this class' custom state dict method. 
-    #     """
-    #     if self.first_stage_of_pipeline():
-    #         if self.virtual_prompt_source == VirtualPromptSource.PROMPT_ENCODER:
-    #             if self.prompt_encoder is None:
-    #                 self.init_prompt_encoder()
-    #             self.prompt_encoder.load_state_dict(state_dict, strict)
-    #         else:
-    #             raise ValueError("invalid virtual prompt source")
-
-    # def setup_optimizer_param_groups(self):
-    #     """
-    #     ModelPT override. Optimizer will get self._optimizer_param_groups. 
-    #     Only want virtual prompt params to be passed to the optimizer.
-    #     """
-    #     # Freeze frozen model
-    #     if self.freeze_model:
-    #         for param in self.frozen_model.parameters():
-    #             param.requires_grad = False
-
-    #     virtual_prompt_params = {'params': []}
-
-    #     if self.first_stage_of_pipeline():
-    #         if self.virtual_prompt_source == VirtualPromptSource.PROMPT_ENCODER:
-    #             virtual_prompt_params['params'].extend([param for param in self.prompt_encoder.parameters()])
-    #         else:
-    #             raise ValueError("Optimizer only supports Prompt Encoder.")
-
-    #     self._optimizer_param_groups = (virtual_prompt_params,)
->>>>>>> 4b71b1e7
 
     def embed_input(self, input_ids: Tensor, taskname_ids: Tensor, use_cached_reps: bool):
         """
