# Copyright (c) 2022, NVIDIA CORPORATION.  All rights reserved.
#
# Licensed under the Apache License, Version 2.0 (the "License");
# you may not use this file except in compliance with the License.
# You may obtain a copy of the License at
#
#     http://www.apache.org/licenses/LICENSE-2.0
#
# Unless required by applicable law or agreed to in writing, software
# distributed under the License is distributed on an "AS IS" BASIS,
# WITHOUT WARRANTIES OR CONDITIONS OF ANY KIND, either express or implied.
# See the License for the specific language governing permissions and
# limitations under the License.

import os
import re
from collections import OrderedDict
from functools import partial
from typing import Any, List, Optional, Union

import torch
from omegaconf.dictconfig import DictConfig
from omegaconf.omegaconf import open_dict
from pytorch_lightning.trainer.trainer import Trainer
from torch import Tensor

from nemo.collections.nlp.data.language_modeling.megatron.gpt_prompt_learning_dataset import GPTPromptLearningDataset
from nemo.collections.nlp.models.language_modeling.megatron_base_model import MegatronBaseModel
from nemo.collections.nlp.models.language_modeling.megatron_gpt_model import MegatronGPTModel
from nemo.collections.nlp.modules.common import (
    BIGLSTMPromptEncoder,
    PromptEncoder,
    PromptEncoderMLP,
    PromptEncoderType,
    PromptTable,
    VirtualPromptPlaceholderToken,
    VirtualPromptSource,
    VirtualPromptStyle,
)
from nemo.collections.nlp.modules.common.megatron.utils import average_losses_across_data_parallel_group
from nemo.collections.nlp.modules.common.prompt_encoder import (
    PromptEncoderLinearCombination,
    PromptEncoderLinearCombinationBaseline,
)
from nemo.collections.nlp.modules.common.text_generation_utils import (
    get_default_length_params,
    get_default_sampling_params,
    megatron_gpt_generate,
)
from nemo.collections.nlp.modules.common.transformer.text_generation import LengthParam, SamplingParam, TextGeneration
from nemo.collections.nlp.parts.nlp_overrides import NLPSaveRestoreConnector
from nemo.collections.nlp.parts.utils_funcs import get_last_rank
from nemo.utils import logging

try:
    from apex.transformer import parallel_state, tensor_parallel
    from apex.transformer.pipeline_parallel.schedules.fwd_bwd_pipelining_without_interleaving import (
        forward_backward_pipelining_without_interleaving,
    )
    from apex.transformer.pipeline_parallel.schedules.fwd_bwd_no_pipelining import forward_backward_no_pipelining

    HAVE_APEX = True

except (ImportError, ModuleNotFoundError):
    HAVE_APEX = False


__all__ = ['MegatronGPTPromptLearningModel']


class MegatronGPTPromptLearningModel(MegatronBaseModel, TextGeneration):
    """
    Model class for prompt-tuning or p-tuning a pretrained Megatron GPT model. 

    Prompt Tuning initalizes virtual prompt embeddings directly from a copy of
    certain token embeddings from the the pretrained GPT model's vocabulary
    and directly tunes these embedding weights. The token embeddings used in 
    initalization are specified by the user in the config file. The model can 
    be prompt-tuned for multiple tasks at once. virtual prompts are stored in a 
    prompt table and can be added or deleted without disrupting virtual prompts 
    for other tasks. 

    P-tuning initializes an LSTM encoder model that generates virtual prompt
    embeddings for every task. Each task shares the same encoder. After ptuning
    is compelete, the learned virtual prompts can be saved to the prompt table
    using add_ptuned_prompts_to_prompt_table(). Thus, if a user wants to add a 
    new virtual prompt via p-tuning, they do not need to retrain on all previous 
    tasks. This gives p-tuning the same task flexiblity as prompt-tuning.
    """

    def __init__(self, cfg: DictConfig, trainer: Trainer):
        super().__init__(cfg, trainer)

        self.cfg = cfg
        self._token_counter = None
        save_restore_connector = NLPSaveRestoreConnector()
        if os.path.isdir(cfg.get('language_model_path')):
            save_restore_connector.model_extracted_dir = cfg.get('language_model_path')
        frozen_model_cfg = MegatronGPTModel.restore_from(
            cfg.get('language_model_path'),
            trainer=trainer,
            return_config=True,
            save_restore_connector=save_restore_connector,
        )

        # Need to overwrite some params in frozen model's config before restoring
        with open_dict(frozen_model_cfg):
            frozen_model_cfg.megatron_amp_O2 = False
            frozen_model_cfg.optim.name = "fused_adam"
            frozen_model_cfg.micro_batch_size = self.cfg.micro_batch_size
            frozen_model_cfg.global_batch_size = self.cfg.global_batch_size
            frozen_model_cfg.precision = trainer.precision
            frozen_model_cfg.sequence_parallel = self.cfg.get("sequence_parallel", False)
            frozen_model_cfg.activations_checkpoint_granularity = self.cfg.get(
                "activations_checkpoint_granularity", None
            )
            frozen_model_cfg.activations_checkpoint_num_layers = self.cfg.get(
                "activations_checkpoint_num_layers", None
            )
            frozen_model_cfg.activations_checkpoint_method = self.cfg.get("activations_checkpoint_method", None)

        if self.trainer.precision == 32:
            self.autocast_dtype = torch.float
        elif self.trainer.precision == 16:
            self.autocast_dtype = torch.half
        elif self.trainer.precision == 'bf16':
            self.autocast_dtype = torch.bfloat16
        else:
            raise ValueError('precision must be in [32, 16, "bf16"]')

        if cfg.get('language_model_path', None):
            self.frozen_model = MegatronGPTModel.restore_from(
                cfg.get('language_model_path'),
                trainer=trainer,
                save_restore_connector=save_restore_connector,
                override_config_path=frozen_model_cfg,
            ).to(dtype=self.autocast_dtype)

        self.megatron_amp_o2 = self.cfg.get('megatron_amp_O2', False)
        self.pipeline_parallel = self.cfg.get('pipeline_model_parallel_size', 1) > 1
        self.tokenizer = self.frozen_model.tokenizer
        self.hidden_size = self.frozen_model.cfg.hidden_size
        self.existing_tasks = list(self.cfg.get('existing_tasks', []))
        self.new_tasks = list(self.cfg.get('new_tasks', []))
        self.virtual_prompt_style = VirtualPromptStyle(cfg.virtual_prompt_style)
        if "p_tuning" in self.cfg and self.virtual_prompt_style in [VirtualPromptStyle.P_TUNING]:
            self.prompt_encoder_type = PromptEncoderType(self.cfg.p_tuning.get("encoder_type", "tpmlp").lower())
        else:
            self.prompt_encoder_type = "tpmlp"

        if self.pipeline_parallel:
            assert (
                self.cfg.optim.sched.get("min_lr", 0.0) == 0.0
            ), "Minimum lr must be 0.0 when pipeline parallel size is > 1"

        # Load templates for assigning virtual prompt token positions
        self.load_task_templates(self.cfg.task_templates)

        if self.frozen_model.model.pre_process and self.virtual_prompt_style in [
            VirtualPromptStyle.P_TUNING,
            VirtualPromptStyle.PROMPT_TUNING,
            VirtualPromptStyle.INFERENCE,
        ]:

            self.word_embeddings = self.frozen_model.model.language_model.embedding.word_embeddings

            # Prompt table stores all task embeddings, p-tuning virtual prompts get added to the table after training

            if not self.prompt_encoder_type == PromptEncoderType.LINEAR_COMBINATION:
                self.prompt_table = PromptTable(
                    existing_tasks=self.existing_tasks,
                    task_templates=self.task_templates,
                    task_id_num_to_name=self.task_id_num_to_name,
                    hidden_size=self.hidden_size,
                )
            else:
                self.prompt_table = None

        self.padded_vocab_size = self.frozen_model.padded_vocab_size
        self._prompt_table_key = VirtualPromptSource.PROMPT_TABLE.value
        self._prompt_encoder_key = VirtualPromptSource.PROMPT_ENCODER.value

        # Prepare pseudo token ids for virtual/virtual prompt tokens
        self.pseudo_tokens = get_pseudo_tokens(self.max_virtual_tokens)
        self.tokenizer.add_special_tokens({'additional_special_tokens': self.pseudo_tokens})
        self.pseudo_token_ids = self.tokenizer.tokens_to_ids(self.pseudo_tokens)
        self.pseudo_token_ids_start = self.pseudo_token_ids[0] if self.pseudo_token_ids else None
        self.pad_token_id = self.tokenizer.pad_id if self.tokenizer.pad_id is not None else self.tokenizer.unk_id

        # Prompt tuning stores virtual prompts in the prompt table and tunes their weight directly
        if self.virtual_prompt_style in [VirtualPromptStyle.PROMPT_TUNING, VirtualPromptStyle.INFERENCE]:
            self.virtual_prompt_source = VirtualPromptSource.PROMPT_TABLE

        # P-Tuning uses an LSTM Encoder to produce virtual token embeddings
        elif self.virtual_prompt_style == VirtualPromptStyle.P_TUNING:
            self.virtual_prompt_source = VirtualPromptSource.PROMPT_ENCODER
        elif self.virtual_prompt_style == VirtualPromptStyle.NO_PROMPT:
            self.virtual_prompt_source = VirtualPromptSource.NO_PROMPT
        else:
            raise ValueError(
                f"\nvirtual prompt style '{cfg.virtual_prompt_style}' not recognized, please use one of 'prompt-tuning' or 'p-tuning'"
            )

        self._reduced_loss_buffer = []
        self._inference_config = None

        # make sure the default pytorch lightning gradient clipping in the basemodel
        self.grad_clip_pl_default = True
        self.lowest_val_loss = None
        self.training_top_tokens = None

    def load_task_templates(self, task_templates):
        """
        Takes in the task template portion of the config and turns  
        it into a table where each task's prompt template and 
        the number of virtual tokens to insert in a given part of 
        the prompt template are specified. 
        """
        self.task_templates = {}
        self.task_id_num_to_name = {}
        self.max_virtual_tokens = 0

        task_id_num = 0
        for task in task_templates:
            self.task_templates[task.taskname] = {
                "prompt_template": task.prompt_template,
                "prompt_template_fields": re.findall("\{(.*?)\}", task.prompt_template),
                "answer_only_loss": task.get("answer_only_loss", False),
                "answer_field": task.get("answer_field", None),
                "truncate_field": task.truncate_field,
                "total_virtual_tokens": task.total_virtual_tokens,
                "virtual_token_splits": task.virtual_token_splits,
                "task_id_num": task_id_num,
            }

            self.max_virtual_tokens = max(self.max_virtual_tokens, task.total_virtual_tokens)
            self.task_id_num_to_name[task_id_num] = task.taskname
            task_id_num += 1

        # Check that all new tasks have the same total num virtual tokens
        # Num virtual tokens for new tasks don't need to match num used for previously tuned tasks
        if self.new_tasks:
            new_task_name = self.new_tasks[0]
            self.total_new_task_virtual_tokens = self.task_templates[new_task_name]["total_virtual_tokens"]

            assert all(
                self.task_templates[taskname]["total_virtual_tokens"] == self.total_new_task_virtual_tokens
                for taskname in self.new_tasks
            ), "Total virtual tokens for each task tuned simultaneously must match. If you want to use a different number of virtual tokens for different tasks, tune them separately."

    def init_new_prompts(self):
        """
        Initialize new virtual prompts to be tuned using prompt tuning 
        """
        for idx, taskname in enumerate(self.new_tasks):
            init_method = self.cfg.prompt_tuning.new_prompt_init_methods[idx].lower()
            total_virtual_tokens = self.task_templates[taskname]["total_virtual_tokens"]

            if init_method == "text":
                init_text = self.cfg.prompt_tuning.new_prompt_init_text[idx]
                init_text_ids = self.tokenizer.text_to_ids(init_text)
                self.prompt_table.init_prompt_from_text(
                    taskname, init_text_ids, self.word_embeddings, total_virtual_tokens
                )

            elif init_method == 'random':
                self.prompt_table.init_prompt_from_random(taskname, total_virtual_tokens)

            else:
                raise AttributeError(
                    f'\nvirtual prompt init method {init_method} is not recognized\
                                        please use one of text or random'
                )

    def init_prompt_encoder(self):
        """
        Init the prompt encoder needed for p-tuning on a new task
        """
        # Total virtual tokens should be the same across all new tasks, so just need one
        new_task = self.new_tasks[0]
        total_virtual_tokens = self.task_templates[new_task]["total_virtual_tokens"]

        if self.prompt_encoder_type == PromptEncoderType.SIMPLE_EMBEDDING:
            self.prompt_encoder = PromptEncoder(
                encoder_type=self.prompt_encoder_type,
                total_virtual_tokens=total_virtual_tokens,
                token_dim=self.hidden_size,
                hidden_size=-1,  # unused
                dropout=self.cfg.p_tuning.get("dropout", 0.0),
                num_layers=-1,  # unused
<<<<<<< HEAD
                cs_scale = self.cfg.p_tuning.get("cs_scale", 0.0),
                insert_tasknames = self.cfg.p_tuning.get("insert_tasknames", True),
=======
                cs_scale=self.cfg.p_tuning.get("cs_scale", 0.0),
>>>>>>> fc2499b9
            )
        elif self.prompt_encoder_type == PromptEncoderType.TPMLP:
            self.prompt_encoder = PromptEncoderMLP(
                total_virtual_tokens=total_virtual_tokens,
                hidden_size=self.cfg.p_tuning.get("encoder_hidden", 2048),
                output_size=self.hidden_size,
                init_std=self.cfg.p_tuning.get("init_std", 0.023),
            )
        elif self.prompt_encoder_type == PromptEncoderType.BIGLSTM:
            self.prompt_encoder = BIGLSTMPromptEncoder(
                total_virtual_tokens=total_virtual_tokens,
                hidden_size=self.cfg.p_tuning.encoder_hidden,
                output_size=self.hidden_size,
                lstm_dropout=self.cfg.p_tuning.dropout,
                num_layers=self.cfg.p_tuning.num_layers,
            )
        elif self.prompt_encoder_type in [
            PromptEncoderType.LSTM,
            PromptEncoderType.MLP,
            PromptEncoderType.SIMPLE_LSTM,
            PromptEncoderType.SIMPLE_MLP,
            PromptEncoderType.FROZEN_MLP,
            PromptEncoderType.FROZEN_EMBEDDING_MLP,
            PromptEncoderType.BOTTLENECK_MLP,
            PromptEncoderType.EYE_MLP,
        ]:
            hidden_size = self.cfg.p_tuning.get("encoder_hidden", self.hidden_size // 2)
            if self.prompt_encoder_type in [
                PromptEncoderType.SIMPLE_LSTM,
                PromptEncoderType.SIMPLE_MLP,
                PromptEncoderType.FROZEN_MLP,
                PromptEncoderType.FROZEN_EMBEDDING_MLP,
                PromptEncoderType.BOTTLENECK_MLP,
                PromptEncoderType.EYE_MLP,
            ]:
                hidden_size = self.hidden_size

            self.prompt_encoder = PromptEncoder(
                encoder_type=self.prompt_encoder_type,
                total_virtual_tokens=total_virtual_tokens,
                token_dim=self.hidden_size,
                hidden_size=hidden_size,
                dropout=self.cfg.p_tuning.get("dropout", 0.0),
                num_layers=self.cfg.p_tuning.get("num_layers", 2),
<<<<<<< HEAD
                cs_scale = self.cfg.p_tuning.get("cs_scale", 0.0),
                insert_tasknames = self.cfg.p_tuning.get("insert_tasknames", True),
=======
                cs_scale=self.cfg.p_tuning.get("cs_scale", 0.0),
>>>>>>> fc2499b9
            )
        elif self.prompt_encoder_type == PromptEncoderType.LINEAR_COMBINATION:
            word_embedding = self.frozen_model.model.language_model.embedding.word_embeddings.weight.data
            l1_scale = self.cfg.p_tuning.get("l1_scale", 0.0)
            l2_scale = self.cfg.p_tuning.get("l2_scale", 0.0)
            cs_scale = self.cfg.p_tuning.get("cs_scale", 0.0)
            normalize_original_embeddings = self.cfg.p_tuning.get("normalize_original_embeddings", False)
            normalize = self.cfg.p_tuning.get("normalize", False)
            use_relu = self.cfg.p_tuning.get("use_relu", False)
            init_val = self.cfg.p_tuning.get("init_val", "group")
            spaced_init = self.cfg.p_tuning.get("spaced_init", "spaced")
            mask_restrict = self.cfg.p_tuning.get("mask_restrict", False)
            noise_std = self.cfg.p_tuning.get("noise_std", 0.0)
            self.prompt_encoder = PromptEncoderLinearCombination(
                total_virtual_tokens,
                word_embedding,
                l1_scale,
                l2_scale,
                cs_scale,
                normalize,
                use_relu,
                normalize_original_embeddings,
                init_val,
                spaced_init,
                mask_restrict,
                noise_std=noise_std,
            )
        elif self.prompt_encoder_type == PromptEncoderType.LINEAR_COMBINATION_BASELINE:
            word_embedding = self.frozen_model.model.language_model.embedding.word_embeddings.weight.data
            cs_scale = self.cfg.p_tuning.get("cs_scale", 0.0)
            self.prompt_encoder = PromptEncoderLinearCombinationBaseline(
                total_virtual_tokens, word_embedding, cs_scale, self.training_top_tokens
            )
        else:
            raise ValueError('not supported')
        # cast the model weights to bf16 only for 'bf16' precision
        # For fp16, cannot cast the model weights as AMP will complain
        if self.trainer.precision == 'bf16':
            self.prompt_encoder = self.prompt_encoder.to(dtype=self.autocast_dtype)

    def add_ptuned_prompts_to_prompt_table(self):
        """
        Adds all newly p-tuned virtual prompts to the prompt table 
        for inference. p-tuned virtual prompts WILL NOT be further
        tuned once added to the prompt table. After p-tuned prompts
        are added to the prompt table, the prompt encoder weights
        are removed from the model to avoid needing to load unnecessary
        weights during inference or future p-tuning/prompt-tuning.
        """
        if self.prompt_encoder_type == PromptEncoderType.LINEAR_COMBINATION:
            return
        # Save p-tuned prompts to prompt table
        if self.virtual_prompt_style == VirtualPromptStyle.P_TUNING and self.frozen_model.model.pre_process:
            for taskname in self.new_tasks:
                device = next(self.word_embeddings.parameters()).device
                tokenized_taskname = torch.tensor(self.tokenizer.text_to_ids(taskname)).to(device)
                taskname_embeddings = self.word_embeddings(tokenized_taskname).unsqueeze(0)
                virtual_prompt_embeddings = self.prompt_encoder(taskname_embeddings=taskname_embeddings).squeeze(0)
                total_virtual_tokens = self.task_templates[taskname]["total_virtual_tokens"]
                self.prompt_table.add_prompt_from_p_tuning_encoder(
                    taskname, virtual_prompt_embeddings, total_virtual_tokens
                )

    def freeze_existing_virtual_prompt_params(self):
        """Freeze params of existing virtual prompts that should not be tuned further
        """
        # Only want new prompt tags to be tunable, leave existing prompt tags alone
        if self.prompt_table:
            for taskname in self.prompt_table.prompt_table.keys():
                if taskname in set(self.new_tasks):
                    for name, params in self.prompt_table.prompt_table[taskname].named_parameters():
                        if name == 'idx':
                            params.requires_grad = False
                        else:
                            params.requires_grad = True
                else:
                    for params in self.prompt_table.prompt_table[taskname].parameters():
                        params.requires_grad = False

        # Make sure word embeddings are frozen
        for params in self.word_embeddings.parameters():
            params.requires_grad = False

    def get_model_tasks(self):
        """
        For user to inspect which tasks the model has been
        p-tuned/prompt-tuned to preform.
        """
        tasks = {}
        for taskname in self.prompt_table.prompt_table.keys():
            tasks[taskname] = self.task_templates[taskname].copy()

        return tasks

    def state_dict(self, destination=None, prefix=None, keep_vars=False):
        """
        Custom state dict that only contains prompt table and prompt encoder parameters. 
        No frozen model parameters are stored in the state dict. Prompt encoder parameters 
        are only in state dict for intermediate checkpoints saved during training. Final
        nemo checkpoints at the end of training will contain prompt table parameters only. 
        """
        state_dict_ = {}
        if self.frozen_model.model.pre_process:
            if self.prompt_table:
                state_dict_[self._prompt_table_key] = self.prompt_table.state_dict()

            if self.virtual_prompt_source == VirtualPromptSource.PROMPT_ENCODER:
                state_dict_[self._prompt_encoder_key] = self.prompt_encoder.state_dict()

        return state_dict_

    def load_state_dict(self, state_dict, strict: bool = True):
        """
        Custom load state dict method that only loads prompt table and prompt encoder
        parameters. Matching load method for this class' custom state dict method. 
        """
        if self.cfg.p_tuning.encoder_type == PromptEncoderType.LINEAR_COMBINATION:
            self.prompt_encoder.load_state_dict(state_dict_, strict)
            print(self.prompt_encoder)
            return

        if self.frozen_model.model.pre_process:
            if self._prompt_table_key in state_dict:
                state_dict_ = state_dict[self._prompt_table_key]
            else:
                # Handle loading state dict before weight saving change for backward compatibility.
                state_dict_ = OrderedDict()
                for key in state_dict.keys():
                    if key.startswith(self._prompt_table_key):
                        key_substring = ".".join(key.split(".")[1:])
                        state_dict_[key_substring] = state_dict[key]

            if self.prompt_table:
                self.prompt_table.load_state_dict(state_dict_, strict)

            if (
                self._prompt_encoder_key in state_dict
                and self.virtual_prompt_source == VirtualPromptSource.PROMPT_ENCODER
            ):
                state_dict_ = state_dict[self._prompt_encoder_key]
                if not hasattr(self, "prompt_encoder"):
                    self.init_prompt_encoder()
                self.prompt_encoder.load_state_dict(state_dict_, strict)

    def setup_optimizer_param_groups(self):
        """
        ModelPT override. Optimizer will get self._optimizer_param_groups. 
        Makes two optimizer param groups, one for the frozen model params
        and one for the prompt-table/prompt-encoder params. The learning 
        rate for the frozen model's params will always be zero effectively
        freezing the model's params but still allowing for the needed gradients
        to be passed around in pipeline parallel models. The prompt-encoder 
        and/or prompt table will use the learning rate set by the user. 
        """
        # Freeze frozen model
        for param in self.frozen_model.parameters():
            param.requires_grad = False

        virtual_prompt_params = {'params': []}

        if self.frozen_model.model.pre_process:
            if self.prompt_table:
                virtual_prompt_params['params'].extend([param for param in self.prompt_table.parameters()])

            if self.virtual_prompt_source == VirtualPromptSource.PROMPT_ENCODER:
                virtual_prompt_params['params'].extend([param for param in self.prompt_encoder.parameters()])
        self._optimizer_param_groups = (virtual_prompt_params,)

    def forward(
        self,
        input_ids,
        position_ids,
        attention_mask,
        taskname_ids,
        labels=None,
        inference=True,
        set_inference_key_value_memory=False,
        inference_max_sequence_len=None,
    ):
        """
        Special forward method for p-tuning/prompt-tuning pretrained
        GPT style models. Bypasses the vocab token preprocessing done
        in the MegatronGPT class.
        """
        # Get embeddings for text tokens and insert virtual token embeddings
        if self.frozen_model.model.pre_process:
            if inference:
                input_embeds = self.embed_input_inference(input_ids, taskname_ids)
            else:
                input_embeds = self.embed_input_train(input_ids, taskname_ids)
            position_embeddings = self.frozen_model.model.language_model.embedding.position_embeddings(position_ids)
            encoder_input = input_embeds + position_embeddings
            encoder_input = encoder_input.transpose(0, 1).contiguous()
            if self.cfg.get("sequence_parallel", False):
                encoder_input = tensor_parallel.mappings.scatter_to_sequence_parallel_region(encoder_input)
        else:
            encoder_input = None

        # Call forward on GPT model with preprocessed embeddings
        if self.autocast_dtype == torch.float32:
            output = self.frozen_model.model(
                input_ids=None,
                position_ids=None,
                encoder_input=encoder_input,
                attention_mask=attention_mask,
                labels=labels,
                set_inference_key_value_memory=set_inference_key_value_memory,
                inference_max_sequence_len=inference_max_sequence_len,
            )
        else:
            output = self.frozen_model.model(
                input_ids=None,
                position_ids=None,
                encoder_input=encoder_input,
                attention_mask=attention_mask,
                labels=labels,
                set_inference_key_value_memory=set_inference_key_value_memory,
                inference_max_sequence_len=inference_max_sequence_len,
            )

        return output

    def embed_input_train(self, input_ids: Tensor, taskname_ids: Tensor):
        """
        Replaces the virtual tokens in the input_ids with embeddings 
        calculated from either the 'prompt_table' or 'prompt_encoder'. 
        The virtual token placeholders have token_ids listed in
        `self.pseudo_token_ids`.

        params:
            input_ids: the input token ids
            taskname_ids: the NLP task tag token ids
        returns:
            the token embedding for the LM model.
        """
        # Replace virtual token ids with padding for forward pass through vocab embeddings
        discrete_token_ids = input_ids.clone()
        discrete_token_ids[(input_ids >= self.pseudo_token_ids_start)] = self.pad_token_id
        discrete_token_embeds = self.word_embeddings(discrete_token_ids).clone()

        # Find the indicies where virtual tokens should be inserted
        virtual_token_locations = input_ids >= self.pseudo_token_ids_start

        # If there are no virtual tokens, just return discrete token embeds
        if not virtual_token_locations.any():
            return discrete_token_embeds

        # Get virtual token embeddings from the prompt table or prompt encoder
        if self.virtual_prompt_source == VirtualPromptSource.PROMPT_TABLE:
            virtual_token_embeds = [self.prompt_table(task_id_num) for task_id_num in taskname_ids]
            virtual_token_embeds = torch.stack(virtual_token_embeds)

        elif self.virtual_prompt_source == VirtualPromptSource.PROMPT_ENCODER:
            taskname_embeddings = self.word_embeddings(taskname_ids)
            virtual_token_embeds = self.prompt_encoder(taskname_embeddings=taskname_embeddings)

        # Create index template specifying where virtual token embeddings should be placed
        batch_size, _, embedding_size = discrete_token_embeds.shape
        virtual_token_index = virtual_token_locations.nonzero().reshape((batch_size, -1, 2))[:, :, 1][:, :, None]
        virtual_token_index = virtual_token_index.expand(
            batch_size, self.total_new_task_virtual_tokens, embedding_size
        )

        # Make sure discrete_token_embeds and virtual_token_embeds share the same dtype
        discrete_token_embeds = discrete_token_embeds.type(virtual_token_embeds.dtype)

        # Insert virtual token embeddings where they belong amoung the discrete token embeddings
        discrete_token_embeds.scatter_(1, virtual_token_index, virtual_token_embeds)
        input_embeds = discrete_token_embeds

        return input_embeds

    def embed_input_inference(self, input_ids: Tensor, taskname_ids: Tensor):
        """
        Replaces the virtual tokens in the input_ids with embeddings the 
        'prompt_table' only. The virtual token placeholders each have their
        own unique token_id within `self.pseudo_token_ids` to facilitate 
        placing the virtual tokens in their correct locations at each 
        decoding time step. 

        params:
            input_ids: the input token ids
            taskname_ids: the NLP task tag token ids
        returns:
            the token embedding for the LM model.
        """
        batch_size, seq_length = input_ids.shape

        # Replace virtual token ids with padding for forward pass through vocab embeddings
        discrete_token_ids = input_ids.clone()
        discrete_token_ids[(input_ids >= self.pseudo_token_ids_start)] = self.pad_token_id
        discrete_token_embeds = self.frozen_model.model.language_model.embedding.word_embeddings(
            discrete_token_ids
        ).clone()

        # Find the indicies where virtual tokens should be inserted
        virtual_token_locations = input_ids >= self.pseudo_token_ids_start
        virtual_token_locations = virtual_token_locations.unsqueeze(-1)

        # If there are no virtual tokens, just return discrete token embeds
        if not virtual_token_locations.any():
            return discrete_token_embeds

        # Convert virtual token vocab_id to virtual token embedding idx
        virtual_token_ids = input_ids.clone()
        virtual_token_ids = torch.sub(virtual_token_ids, self.pseudo_token_ids_start)
        virtual_token_ids = torch.clamp(virtual_token_ids, min=0)

        # Only get needed virtual token embeddings from the prompt table according to virtual token ids
        if self.virtual_prompt_source == VirtualPromptSource.PROMPT_TABLE:
            virtual_token_embeds = [
                self.prompt_table(taskname_ids[i], virtual_token_ids[i]) for i in range(batch_size)
            ]
            virtual_token_embeds = torch.stack(virtual_token_embeds)
            # Make sure discrete_token_embeds and virtual_token_embeds share the same dtype
            discrete_token_embeds = discrete_token_embeds.type(virtual_token_embeds.dtype)

            # Put virtual and discrete token embs in their correct locations for final output
            virtual_token_locations = virtual_token_locations.expand(batch_size, seq_length, self.hidden_size)
            input_embeds = torch.where(virtual_token_locations, virtual_token_embeds, discrete_token_embeds)

        elif self.virtual_prompt_source == VirtualPromptSource.PROMPT_ENCODER:
            taskname_embeddings = self.word_embeddings(taskname_ids)
            virtual_token_embeds = self.prompt_encoder(taskname_embeddings=taskname_embeddings)
            # Make sure discrete_token_embeds and virtual_token_embeds share the same dtype
            discrete_token_embeds = discrete_token_embeds.type(virtual_token_embeds.dtype)
            vti = virtual_token_locations[0, :, 0]
            discrete_token_embeds[:, vti, :] = virtual_token_embeds
            input_embeds = discrete_token_embeds
        return input_embeds

    def fwd_bwd_step(self, batch, batch_idx, forward_only):
        """
            Dataloader produces a global batch which is turned into a list of microbatches.
            The list of microbatches is then piped through the pipeline using Apex fwd/bwd functions.
        """
        # Get seq length of batch
        _, seq_length = batch[0].shape
        tensor_shape = [seq_length, self.cfg.micro_batch_size, self.hidden_size]

        if self.pipeline_parallel:
            losses_reduced_per_micro_batch = forward_backward_pipelining_without_interleaving(
                forward_step_func=self.get_forward_output_and_loss_func(),
                batch=batch,
                model=self,
                forward_only=forward_only,
                tensor_shape=tensor_shape,
                dtype=self.autocast_dtype,
                grad_scaler=self.trainer.precision_plugin.scaler if self.cfg.precision == 16 else None,
                sequence_parallel_enabled=self.cfg.get("sequence_parallel", False),
                sync_batch_comm=self.frozen_model.cfg.get('sync_batch_comm', False),
            )
        else:
            losses_reduced_per_micro_batch = forward_backward_no_pipelining(
                forward_step_func=self.get_forward_output_and_loss_func(),
                batch=batch,
                model=self,
                forward_only=forward_only,
                tensor_shape=tensor_shape,
                dtype=self.autocast_dtype,
                grad_scaler=self.trainer.precision_plugin.scaler if self.cfg.precision == 16 else None,
                sync_batch_comm=self.frozen_model.cfg.get('sync_batch_comm', False),
            )

        # only the last stages of the pipeline return losses
        if losses_reduced_per_micro_batch:
            # average loss across micro batches
            loss_tensors_list = [loss_reduced['avg'] for loss_reduced in losses_reduced_per_micro_batch]
            loss_tensor = torch.concat(loss_tensors_list)
            loss_mean = loss_tensor.mean()
            zz = torch.zeros(1).type_as(loss_mean)
            l1_tensors_list = [loss_reduced.get('w_l1', zz) for loss_reduced in losses_reduced_per_micro_batch]
            l1_tensor = torch.concat(l1_tensors_list)
            l1_mean = l1_tensor.mean()
            l2_tensors_list = [loss_reduced.get('w_l2', zz) for loss_reduced in losses_reduced_per_micro_batch]
            l2_tensor = torch.concat(l2_tensors_list)
            l2_mean = l2_tensor.mean()
            cs_tensors_list = [loss_reduced.get('w_cs', zz) for loss_reduced in losses_reduced_per_micro_batch]
            cs_tensor = torch.concat(cs_tensors_list)
            cs_mean = cs_tensor.mean()
        else:
            # we're not on the last pipeline stage so no losses
            loss_mean = torch.tensor(0.0).cuda()
            l1_mean = torch.tensor(0.0).cuda()
            l2_mean = torch.tensor(0.0).cuda()
            cs_mean = torch.tensor(0.0).cuda()

        return {'loss_mean': loss_mean, 'l2_mean': l2_mean, 'l1_mean': l1_mean, "cs_mean": cs_mean}

    def training_step(self, batch, batch_idx):
        # we zero grads here because we also call backward in the apex fwd/bwd functions
        self._optimizer.zero_grad()
        loss_mean = self.fwd_bwd_step(batch, batch_idx, forward_only=False)
        loss_mean, l2_mean, l1_mean, cs_mean = (
            loss_mean['loss_mean'],
            loss_mean['l2_mean'],
            loss_mean['l1_mean'],
            loss_mean['cs_mean'],
        )
        self.allreduce_gradients()

        ## logging
        # we can only log on one rank if it is rank zero so we broadcast from last rank
        # we can avoid this broadcast by updating the PTL log function to accept specific ranks
        torch.distributed.broadcast(loss_mean, get_last_rank())

        if self.cfg.precision == 16 and hasattr(self.trainer.precision_plugin.scaler, "_scale"):
            loss_scale = self.trainer.precision_plugin.scaler._scale
            if loss_scale is not None:
                self.log('loss_scale', loss_scale)

        self.log('reduced_train_loss', loss_mean, prog_bar=True, rank_zero_only=True)
        self.log('encoder_l2_reg', l2_mean.detach(), prog_bar=True, rank_zero_only=True)
        self.log('encoder_l1_reg', l1_mean.detach(), prog_bar=True, rank_zero_only=True)
        self.log('prompt_cs', cs_mean.detach(), prog_bar=True, rank_zero_only=True)
        lr = self._optimizer.param_groups[0]['lr']
        self.log('lr', lr, rank_zero_only=True)
        self.log('global_step', self.trainer.global_step, prog_bar=True, rank_zero_only=True)
        return loss_mean

    def backward(self, *args, **kwargs):
        """ LightningModule hook to do backward.
            We want this to do nothing since we run backward in the fwd/bwd functions from apex.
            No need to call it here.
        """
        return

    def optimizer_zero_grad(self, *args, **kwargs):
        """ LightningModule hook to zero grad.
            We want this to do nothing as we are zeroing grads during the training_step.
        """
        return

    def validation_step(self, batch, batch_idx):
        loss_mean = self.fwd_bwd_step(batch, batch_idx, forward_only=True)
        loss_mean, l2_mean, l1_mean = loss_mean['loss_mean'], loss_mean['l2_mean'], loss_mean['l1_mean']
        if loss_mean.item == 0.0:
            loss_mean = []

        return loss_mean

    def validation_epoch_end(self, outputs):
        if parallel_state.is_pipeline_last_stage():
            # only the last pipeline parallel stages return loss
            averaged_loss = torch.stack(outputs).mean()
        else:
            averaged_loss = torch.tensor(0.0).cuda()

        # we can only log on one rank if it is rank zero so we broadcast from last rank
        torch.distributed.broadcast(averaged_loss, get_last_rank())

        self.log('val_loss', averaged_loss, prog_bar=True, rank_zero_only=True)
        logging.info(f'val_loss: {averaged_loss}')

        # Save inference ready .nemo checkpoint version
        if self.cfg.get("save_nemo_on_validation_end", True):
            if self.lowest_val_loss is None or averaged_loss < self.lowest_val_loss:
                self.save_checkpoint_as_nemo_file()
                self.lowest_val_loss = averaged_loss

    def test_step(self, batch, batch_idx):
        return self.validation_step(batch, batch_idx)

    def test_epoch_end(self, outputs):
        averaged_loss = average_losses_across_data_parallel_group(outputs)
        logging.info(f'test_loss: {averaged_loss[0]}')

    def update_config_for_inference_and_save(self):
        self.virtual_prompt_style = VirtualPromptStyle.INFERENCE
        self.virtual_prompt_source = VirtualPromptSource.PROMPT_TABLE

        # Move new tags to existing tag list for loading during inference later
        with open_dict(self.cfg):
            self.cfg.existing_tasks = self.existing_tasks + self.new_tasks
            self.cfg.new_tasks = []
            self.cfg.virtual_prompt_style = VirtualPromptStyle.INFERENCE.value

        # Save the best nemo model
        self.save_to(save_path=self.cfg.nemo_path)
        logging.info(f"An inference ready model was saved to {self.cfg.nemo_path}")

    def save_checkpoint_as_nemo_file(self):
        if self.prompt_encoder_type == PromptEncoderType.LINEAR_COMBINATION:
            self.save_to(save_path=self.cfg.nemo_path)
        else:
            self.add_ptuned_prompts_to_prompt_table()

            # Save current config and state dict params in temp values
            current_virtual_prompt_style = self.virtual_prompt_style
            current_virtual_prompt_source = self.virtual_prompt_source
            current_existing_tasks = self.cfg.existing_tasks
            current_new_tasks = self.cfg.new_tasks

            # Temporarily overwrite params to save an inference ready .nemo checkpoint
            self.update_config_for_inference_and_save()

            # Set values back to their training state to continue training
            self.virtual_prompt_style = current_virtual_prompt_style
            self.virtual_prompt_source = current_virtual_prompt_source

            # Revert prompt table back to previous state
            if self.virtual_prompt_style == VirtualPromptStyle.P_TUNING and self.frozen_model.model.pre_process:
                for taskname in current_new_tasks:
                    if hasattr(self.prompt_table, 'prompt_table'):
                        if taskname in self.prompt_table.prompt_table:
                            del self.prompt_table.prompt_table[taskname]

            with open_dict(self.cfg):
                self.cfg.existing_tasks = current_existing_tasks
                self.cfg.new_tasks = current_new_tasks
                self.cfg.virtual_prompt_style = current_virtual_prompt_style.value

    def on_train_end(self):
        # Save p-tuned prompts to prompt table for inference or future task training
        if self.virtual_prompt_style == VirtualPromptStyle.P_TUNING and self.frozen_model.model.pre_process:
            if self.prompt_encoder_type == PromptEncoderType.LINEAR_COMBINATION:
                self.save_to(save_path=self.cfg.nemo_path)
            else:
                self.add_ptuned_prompts_to_prompt_table()
                logging.info(f"All p-tuned prompts where moved to the prompt table.")
                # Remove prompt encoder from model
                self.prompt_encoder = None
                logging.info(f"Prompt encoder deleted")
                self.update_config_for_inference_and_save()

    def setup(self, stage=None):
        if (
            stage == 'predict' or self.virtual_prompt_style == VirtualPromptStyle.INFERENCE
        ) and self.frozen_model.model.pre_process:
            self.freeze_existing_virtual_prompt_params()
            return

        self.setup_test_data()
        if stage == 'test':
            return

        self.setup_training_data()
        self.setup_validation_data()

        if self.frozen_model.model.pre_process:
            if self.virtual_prompt_style == VirtualPromptStyle.PROMPT_TUNING:
                self.init_new_prompts()
            elif self.virtual_prompt_style == VirtualPromptStyle.P_TUNING:
                self.init_prompt_encoder()

            self.freeze_existing_virtual_prompt_params()

    def setup_training_data(self, training_data_config=None):
        if self.cfg.data.get('train_ds', None):
            self._train_ds, self._train_dl = self.build_virtual_prompt_dataset(
                data=self.cfg.data.train_ds,
                batch_size=self.cfg.global_batch_size,
                max_seq_length=self.frozen_model.cfg.encoder_seq_length,
                min_seq_length=self.cfg.data.get('min_seq_length', 1),
                add_bos=self.cfg.data.get('add_bos', False),
                add_eos=self.cfg.data.get('add_eos', True),
                for_train=True,
                drop_last=True,
                shuffle=True,
                num_workers=self.cfg.data.num_workers,
                pin_memory=True,
                cache_data_path=self.cfg.data.get('train_cache_data_path', None),
                load_cache=self.cfg.data.get('load_cache', False),
            )
            self.training_top_tokens = self._train_ds.top_tokens

    def setup_validation_data(self, validation_data_config=None):
        if self.cfg.data.get('validation_ds', None):
            self._validation_ds, self._validation_dl = self.build_virtual_prompt_dataset(
                data=self.cfg.data.validation_ds,
                batch_size=self.cfg.global_batch_size,
                max_seq_length=self.frozen_model.cfg.encoder_seq_length,
                min_seq_length=self.cfg.data.get('min_seq_length', 1),
                add_bos=self.cfg.data.get('add_bos', False),
                add_eos=self.cfg.data.get('add_eos', True),
                for_train=True,
                drop_last=True,
                shuffle=False,
                num_workers=self.cfg.data.num_workers,
                pin_memory=True,
                cache_data_path=self.cfg.data.get('validation_cache_data_path', None),
                load_cache=self.cfg.data.get('load_cache', False),
            )

    def setup_test_data(self, test_data_config=None):
        if self.cfg.data.get('test_ds', None):
            self._test_ds, self._test_dl = self.build_virtual_prompt_dataset(
                data=self.cfg.data.test_ds,
                batch_size=self.cfg.global_batch_size,
                max_seq_length=self.frozen_model.cfg.encoder_seq_length,
                min_seq_length=self.cfg.data.get('min_seq_length', 1),
                add_bos=self.cfg.data.get('add_bos', False),
                add_eos=self.cfg.data.get('add_eos', True),
                for_train=False,
                drop_last=False,
                shuffle=False,
                num_workers=self.cfg.data.num_workers,
                pin_memory=True,
                cache_data_path=self.cfg.data.get('test_cache_data_path', None),
                load_cache=self.cfg.data.get('load_cache', False),
            )

    def build_virtual_prompt_dataset(
        self,
        data,
        batch_size=None,
        max_seq_length=2048,
        min_seq_length=1,
        add_bos=False,
        add_eos=False,
        for_train=True,
        drop_last=False,
        shuffle=False,
        num_workers=0,
        pin_memory=False,
        tokens_to_generate=None,
        get_dataset_only=False,
        cache_data_path=None,
        load_cache=False,
        zero_shot_baseline=False,
    ):
        dataset = GPTPromptLearningDataset(
            data=data,
            tokenizer=self.tokenizer,
            virtual_prompt_source=self.virtual_prompt_source,
            task_templates=self.task_templates,
            pseudo_tokens=self.pseudo_tokens,
            pad_token_id=self.pad_token_id,
            max_seq_length=max_seq_length,
            min_seq_length=min_seq_length,
            add_bos=add_bos,
            add_eos=add_eos,
            for_train=for_train,
            tokens_to_generate=tokens_to_generate,
            cache_data_path=cache_data_path,
            load_cache=load_cache,
            zero_shot_baseline=zero_shot_baseline,
        )

        if get_dataset_only:
            return dataset

        # Make distributed dataloader
        rank = parallel_state.get_data_parallel_rank()
        data_parallel_size = parallel_state.get_data_parallel_world_size()
        sampler = torch.utils.data.distributed.DistributedSampler(
            dataset, num_replicas=data_parallel_size, rank=rank, shuffle=shuffle, seed=self.cfg.seed
        )

        assert batch_size % data_parallel_size == 0, "Global batch size must be evenly divisible by data parallel size"

        if for_train:
            if self.cfg.get("sequence_parallel", False):
                collate_fn = partial(
                    dataset.collate_fn, tp_workers=parallel_state.get_tensor_model_parallel_world_size()
                )
            else:
                collate_fn = partial(dataset.collate_fn, tp_workers=0)
        else:
            collate_fn = dataset.inference_collate_fn

        dataloader = torch.utils.data.DataLoader(
            dataset,
            collate_fn=collate_fn,
            sampler=sampler,
            batch_size=batch_size // data_parallel_size,
            drop_last=drop_last,
            num_workers=num_workers,
            pin_memory=pin_memory,
            persistent_workers=True,  # (@adithyare and @eharper) We need this to make spawn=True to work.
        )

        return dataset, dataloader

    def set_inference_config(self, inference_config):
        self._inference_config = inference_config

    def get_inference_config(self):
        return self._inference_config

    def set_input_tensor(self, input_tensor):
        """Set input tensor to be used instead of forward()'s input.
        When doing pipeline parallelism the input from the previous
        stage comes from communication, not from the input, so the
        model's forward_step_func won't have it. This function is thus
        used by internal code to bypass the input provided by the
        forward_step_func"""

        self.frozen_model.model.set_input_tensor(input_tensor)

    def get_forward_output_and_loss_func(self):
        def fwd_output_and_loss_func(batch, model):
            batch = [x.cuda(non_blocking=True) for x in batch]
            input_ids, labels, loss_mask, position_ids, attention_mask, taskname_ids = batch
            output_tensor = model(input_ids, position_ids, attention_mask, taskname_ids, labels, inference=False)

            if isinstance(output_tensor, tuple):
                output_tensor, _ = output_tensor

            def loss_func(output_tensor):
                loss = self.frozen_model.loss_func(loss_mask, output_tensor)
                reduced_loss = average_losses_across_data_parallel_group([loss])
                if hasattr(self, 'prompt_encoder') and hasattr(self.prompt_encoder, 'encoder_reg'):
                    w_l1, w_l2, w_cs = self.prompt_encoder.encoder_reg()
                    l1_scale = self.prompt_encoder.l1_scale
                    l2_scale = self.prompt_encoder.l2_scale
                    cs_scale = self.prompt_encoder.cs_scale
                    final_loss = (
                        loss
                        + (l1_scale * w_l1.type_as(loss))
                        + (l2_scale * w_l2.type_as(loss))
                        + (cs_scale * w_cs.type_as(loss))
                    )
                else:
                    w_l1, w_l2, w_cs = torch.zeros(1), torch.zeros(1), torch.zeros(1)
                    l1_scale, l2_scale, cs_scale = 0.0, 0.0, 0.0
                    final_loss = loss
                return final_loss, {'avg': reduced_loss, "w_l2": w_l2, "w_l1": w_l1, "w_cs": w_cs}

            return output_tensor, loss_func

        return fwd_output_and_loss_func

    def get_forward_output_only_func(self):
        """
        Used for generate method only for now.
        """

        def fwd_output_only_func(batch, model):
            extra_arg = {}
            (
                tokens,
                attention_mask,
                position_ids,
                task_ids,
                set_inference_key_value_memory,
                inference_max_sequence_len,
            ) = batch

            tokens = tokens.cuda()
            attention_mask = attention_mask.cuda()
            position_ids = position_ids.cuda()
            task_ids = task_ids.cuda()
            extra_arg['set_inference_key_value_memory'] = set_inference_key_value_memory[0].item()
            extra_arg['inference_max_sequence_len'] = inference_max_sequence_len[0].item()

            output_tensor = model(tokens, position_ids, attention_mask, task_ids, **extra_arg)

            def id_func(output_tensor):
                return output_tensor, {'logits': output_tensor}

            return output_tensor, id_func

        return fwd_output_only_func

    def generate(
        self,
        inputs: Union[List[str], torch.Tensor, List[dict]],
        length_params: LengthParam,
        sampling_params: SamplingParam = None,
    ):

        # check whether the DDP is initialized
        if parallel_state.is_unitialized():

            def dummy():
                return

            if self.trainer.strategy.launcher is not None:
                self.trainer.strategy.launcher.launch(dummy, trainer=self.trainer)
            self.trainer.strategy.setup_environment()

        # set the default sampling params if it is None.
        # default do greedy sampling
        if sampling_params is None:
            sampling_params = get_default_sampling_params()
            sampling_params["add_BOS"] = self.cfg.data.get("add_bos", False)

        if length_params is None:
            length_params = get_default_length_params()

        max_input_length = self.frozen_model.cfg.encoder_seq_length - length_params["max_length"]

        # input dicts are either dataset paths or already loaded example dicts
        if "taskname" not in inputs[0].keys():
            data = [path["data_path"] for path in inputs]
        else:
            data = inputs

        dataset = self.build_virtual_prompt_dataset(
            data=data,
            max_seq_length=max_input_length,
            min_seq_length=self.cfg.data.get('min_seq_length', 1),
            add_bos=sampling_params["add_BOS"],
            add_eos=False,
            for_train=False,
            tokens_to_generate=length_params["max_length"],
            get_dataset_only=True,
        )

        full_dataset = [dataset[i] for i in range(len(dataset))]
        task_ids, processed_inputs = dataset.inference_collate_fn(full_dataset)
        self.frozen_model.model.parallel_output = False

        # Call same generate code as in MegatronGPT
        return megatron_gpt_generate(
            self.cuda(), processed_inputs, self.tokenizer, length_params, sampling_params, task_ids=task_ids
        )

    def predict_step(self, batch: Any, batch_idx: int, dataloader_idx: Optional[int] = None) -> Any:
        inference_config = self.get_inference_config()
        if inference_config is None:
            return None
        else:
            length_params: LengthParam = {
                "max_length": inference_config["tokens_to_generate"],
                "min_length": inference_config["min_tokens_to_generate"],
            }

            sampling_params: SamplingParam = {
                "use_greedy": inference_config["greedy"],
                "temperature": inference_config["temperature"],
                "top_k": inference_config["top_k"],
                "top_p": inference_config["top_p"],
                "repetition_penalty": inference_config["repetition_penalty"],
                "add_BOS": inference_config["add_BOS"],
                "all_probs": inference_config["all_probs"],
                "compute_logprob": inference_config["compute_logprob"],
            }

            task_ids, processed_inputs = batch
            self.frozen_model.model.parallel_output = False

            # Call same generate code as in MegatronGPT
            return megatron_gpt_generate(
                self.cuda(), processed_inputs, self.tokenizer, length_params, sampling_params, task_ids=task_ids
            )

    @classmethod
    def list_available_models(cls):
        pass


def get_pseudo_tokens(num_virtual_tokens):
    """
    Takes in an integer and returns a list of strings where each string
    is a numbered virtual token placeholder. If 
    num_virtual_tokens = 3, then this function returns:

    ["<prompt_0>", "<prompt_1>", "<prompt_2>"]

    Args:
        num_virtual_tokens: (int) Number of virtual token strings you want to make

    returns a list of string. 

    """
    pseudo_tokens = [
        VirtualPromptPlaceholderToken.BASE.value + str(i) + VirtualPromptPlaceholderToken.END.value
        for i in range(num_virtual_tokens)
    ]

    return pseudo_tokens<|MERGE_RESOLUTION|>--- conflicted
+++ resolved
@@ -288,12 +288,8 @@
                 hidden_size=-1,  # unused
                 dropout=self.cfg.p_tuning.get("dropout", 0.0),
                 num_layers=-1,  # unused
-<<<<<<< HEAD
                 cs_scale = self.cfg.p_tuning.get("cs_scale", 0.0),
                 insert_tasknames = self.cfg.p_tuning.get("insert_tasknames", True),
-=======
-                cs_scale=self.cfg.p_tuning.get("cs_scale", 0.0),
->>>>>>> fc2499b9
             )
         elif self.prompt_encoder_type == PromptEncoderType.TPMLP:
             self.prompt_encoder = PromptEncoderMLP(
@@ -338,12 +334,8 @@
                 hidden_size=hidden_size,
                 dropout=self.cfg.p_tuning.get("dropout", 0.0),
                 num_layers=self.cfg.p_tuning.get("num_layers", 2),
-<<<<<<< HEAD
                 cs_scale = self.cfg.p_tuning.get("cs_scale", 0.0),
                 insert_tasknames = self.cfg.p_tuning.get("insert_tasknames", True),
-=======
-                cs_scale=self.cfg.p_tuning.get("cs_scale", 0.0),
->>>>>>> fc2499b9
             )
         elif self.prompt_encoder_type == PromptEncoderType.LINEAR_COMBINATION:
             word_embedding = self.frozen_model.model.language_model.embedding.word_embeddings.weight.data
