# Copyright (c) 2023, NVIDIA CORPORATION.  All rights reserved.
#
# Licensed under the Apache License, Version 2.0 (the "License");
# you may not use this file except in compliance with the License.
# You may obtain a copy of the License at
#
#     http://www.apache.org/licenses/LICENSE-2.0
#
# Unless required by applicable law or agreed to in writing, software
# distributed under the License is distributed on an "AS IS" BASIS,
# WITHOUT WARRANTIES OR CONDITIONS OF ANY KIND, either express or implied.
# See the License for the specific language governing permissions and
# limitations under the License.
from functools import partial

import numpy as np
import torch
import torchvision.transforms as TT

from nemo.collections.multimodal.data.common.webdataset import WebDatasetCommon
from nemo.collections.multimodal.data.stable_diffusion.augmentation.augmentations import (
    construct_image_augmentations,
    identical_transform,
)
from nemo.core.classes import Dataset as NeMoDataset
from nemo.utils import logging


class SDSyntheticDataset(NeMoDataset):
    def __init__(
        self, image_H, image_W, fake_len=100000, image_key='images', txt_key='txt', seq_len=80, context_dim=768
    ):
        super().__init__()
        self.fake_len = fake_len
        self.H = image_H
        self.W = image_W
        self.image_key = image_key
        self.txt_key = txt_key
        assert image_key.endswith('encoded') == txt_key.endswith(
            'encoded'
        ), 'In precached mode, first and second stage key must both end with "encoded"'
        self.precached = self.image_key.endswith('encoded')
        self.seq_len = seq_len
        self.context_dim = context_dim

    def __getitem__(self, index):
        item = {}
        if self.precached:
            item[self.image_key] = torch.randn(8, self.H // 8, self.W // 8)
            item[self.txt_key] = torch.randn(self.seq_len, self.context_dim)
        else:
            item[self.image_key] = torch.randn(self.H, self.W, 3)
            item[self.txt_key] = f'This is meaningless fake text No.{index}'

        return item

    def __len__(self):
        return self.fake_len


def build_train_valid_datasets(
    model_cfg, consumed_samples,
):
    data_cfg = model_cfg.data

    def build_resolution_filter(value=None, method='larger'):
        assert method == 'larger' or method == 'smaller'
        if method == 'larger':
            logging.info(f'Only Selecting images with resolution >= {value}')
            return lambda x: x['jpg'].size[0] >= value and x['jpg'].size[1] >= value
        logging.info(f'Only Selecting images with resolution <= {value}')
        return lambda x: x['jpg'].size[0] <= value and x['jpg'].size[1] <= value

    # This function maps data that are tuples to dictionary.
    def tuple_to_dict(inp):
        for input in inp:
            out_dict = dict()
            out_dict[model_cfg.first_stage_key] = input[0].permute(1, 2, 0)
            out_dict[model_cfg.cond_stage_key] = input[1]
            yield out_dict

    def transform_fn(sample):
        image, text = sample["jpg"], sample["txt"]
        # TODO : If no agumentations just return the image ?
        img_transform = construct_image_augmentations(data_cfg.train.get("augmentations", None))
        text_transform = identical_transform
        return img_transform(image), text_transform(text)

    if data_cfg.get('synthetic_data', False):
        H, W = data_cfg.train.augmentations.center_crop_h_w.split(',')
        train_data = SDSyntheticDataset(
            int(H),
            int(W),
            image_key=model_cfg.first_stage_key,
            txt_key=model_cfg.cond_stage_key,
            context_dim=model_cfg.unet_config.context_dim,
            fake_len=data_cfg.synthetic_data_length,
        )

    else:
        filter_cfg = data_cfg.train.get('filterings', None)
        filter_fn = build_resolution_filter(**filter_cfg.resolution) if filter_cfg else None
        train_data = WebDatasetCommon(
            dataset_cfg=data_cfg,
            consumed_samples=consumed_samples,
            map_fn=transform_fn,
            compose_fn=tuple_to_dict,
            filter_fn=filter_fn,
            is_train=True,
        )

    val_data = None
    if data_cfg.get("validation") is not None and data_cfg.validation.get("data_path"):
        if data_cfg.get('synthetic_data', False):
            val_data = SDSyntheticDataset(
                int(H),
                int(W),
                image_key=model_cfg.first_stage_key,
                txt_key=model_cfg.cond_stage_key,
                context_dim=model_cfg.unet_config.context_dim,
            )
        else:
            val_data = WebDatasetCommon(
                dataset_cfg=data_cfg,
                consumed_samples=consumed_samples,
                map_fn=transform_fn,
                compose_fn=tuple_to_dict,
                filter_fn=filter_fn,
                is_train=False,
            )

    return train_data, val_data


def build_train_valid_precached_datasets(
    model_cfg, consumed_samples,
):
    data_cfg = model_cfg.data
    has_stage_key = model_cfg.get('first_stage_key', False)
    # This function maps data that are tuples to dictionary.
    def tuple_to_dict(inp):
        for input in inp:
            out_dict = dict()
            if has_stage_key:
                out_dict[model_cfg.first_stage_key] = torch.tensor(input['autoencoderkl_image'])
                out_dict[model_cfg.cond_stage_key] = torch.tensor(input['clip-vit-large-patch14_text'])
            else:
                out_dict = input
            yield out_dict

    def transform_fn(sample):
        return sample['pickle']

    if data_cfg.get('synthetic_data', False):
        H, W = data_cfg.train.augmentations.center_crop_h_w.split(',')
        train_data = SDSyntheticDataset(
            int(H),
            int(W),
            image_key=model_cfg.first_stage_key,
            txt_key=model_cfg.cond_stage_key,
            context_dim=model_cfg.unet_config.context_dim,
        )
    else:
        train_data = WebDatasetCommon(
            dataset_cfg=data_cfg,
            consumed_samples=consumed_samples,
            map_fn=transform_fn,
            compose_fn=tuple_to_dict,
            is_train=True,
        )

    val_data = None
    if data_cfg.get("validation") is not None and data_cfg.validation.get("data_path"):
        if data_cfg.get('synthetic_data', False):
            H, W = data_cfg.train.augmentations.center_crop_h_w.split(',')
            train_data = SDSyntheticDataset(
                int(H),
                int(W),
                image_key=model_cfg.first_stage_key,
                txt_key=model_cfg.cond_stage_key,
                context_dim=model_cfg.unet_config.context_dim,
            )
        else:
            val_data = WebDatasetCommon(
                dataset_cfg=data_cfg,
                consumed_samples=consumed_samples,
                map_fn=transform_fn,
                compose_fn=tuple_to_dict,
                is_train=False,
            )

    return train_data, val_data


<<<<<<< HEAD
def build_train_valid_precached_clip_datasets(model_cfg, consumed_samples):
    data_cfg = model_cfg.data

=======
def build_sdxl_train_valid_datasets(
    model_cfg, consumed_samples,
):
    data_cfg = model_cfg.data

    def build_resolution_filter(value=None, method='larger'):
        assert method == 'larger' or method == 'smaller'
        if method == 'larger':
            print(f'Only Selecting images with resolution >= {value}')
            return lambda x: x['jpg'].size[0] >= value and x['jpg'].size[1] >= value
        print(f'Only Selecting images with resolution <= {value}')
        return lambda x: x['jpg'].size[0] <= value and x['jpg'].size[1] <= value

>>>>>>> 908b6812
    # This function maps data that are tuples to dictionary.
    def tuple_to_dict(inp):
        for input in inp:
            out_dict = dict()
<<<<<<< HEAD
            out_dict[model_cfg.first_stage_key] = input[0]
            out_dict[model_cfg.cond_stage_key] = input[1]
            yield out_dict

    def transform_fn(sample):
        latents, text_embed = sample["pyd"]["image_embed"], sample["pyd"]['captions_embed']
        latents = torch.from_numpy(latents)
        text_embed = torch.from_numpy(text_embed)

        # latents are of shape ([4, 64, 64])
        return latents, text_embed

=======
            out_dict['images'] = input[0].permute(1, 2, 0)
            out_dict['captions'] = input[1]
            yield out_dict

    def AddOriginalImageSizeAsTupleAndCropToSquare(inp):
        for input in inp:
            out_dict = dict()
            out_dict['images'] = input[0]
            out_dict['captions'] = input[1]
            h, w = out_dict['images'].shape[1], out_dict['images'].shape[2]
            out_dict['original_size_as_tuple'] = torch.tensor([h, w])
            size = min(h, w)
            out_dict['target_size_as_tuple'] = torch.tensor([size, size])
            delta_h = h - size
            delta_w = w - size
            assert not all(
                [delta_h, delta_w]
            )  # we assume that the image is already resized such that the smallest size is at the desired size. Thus, eiter delta_h or delta_w must be zero
            top = np.random.randint(0, delta_h + 1)
            left = np.random.randint(0, delta_w + 1)
            out_dict['images'] = TT.functional.crop(
                out_dict['images'], top=top, left=left, height=size, width=size
            ).permute(1, 2, 0)
            out_dict["crop_coords_top_left"] = torch.tensor([top, left])
            yield out_dict

    def transform_fn(sample):
        image, text = sample["jpg"], sample["txt"]
        # TODO : If no agumentations just return the image ?
        img_transform = construct_image_augmentations(data_cfg.train.get("augmentations", None))
        text_transform = identical_transform
        return img_transform(image), text_transform(text)

    if 'center_crop_h_w' in data_cfg.train.get("augmentations", None):
        print('Training with center cropping, image size and crop coordinates will not be used as extra conditions during training')
        compose_fn = tuple_to_dict
    else:
        compose_fn = AddOriginalImageSizeAsTupleAndCropToSquare

    filter_cfg = data_cfg.train.get('filterings', None)
    filter_fn = build_resolution_filter(**filter_cfg.resolution) if filter_cfg else None
    train_data = WebDatasetCommon(
        dataset_cfg=data_cfg,
        consumed_samples=consumed_samples,
        map_fn=transform_fn,
        compose_fn=compose_fn,
        filter_fn=filter_fn,
        is_train=True,
    )

    val_data = None
    if data_cfg.get("validation") is not None and data_cfg.validation.get("data_path"):
        val_data = WebDatasetCommon(
            dataset_cfg=data_cfg,
            consumed_samples=consumed_samples,
            map_fn=transform_fn,
            compose_fn=tuple_to_dict,
            filter_fn=filter_fn,
            is_train=False,
        )

    return train_data, val_data


def build_sdxl_precached_text_train_valid_datasets(
    model_cfg, consumed_samples,
):
    data_cfg = model_cfg.data

    def build_resolution_filter(value=None, method='larger'):
        assert method == 'larger' or method == 'smaller'
        if method == 'larger':
            print(f'Only Selecting images with resolution >= {value}')
            return lambda x: x['jpg'].size[0] >= value and x['jpg'].size[1] >= value
        print(f'Only Selecting images with resolution <= {value}')
        return lambda x: x['jpg'].size[0] <= value and x['jpg'].size[1] <= value

    # This function maps data that are tuples to dictionary.
    def tuple_to_dict(inp):
        for input in inp:
            out_dict = dict()
            out_dict['images'] = input[0].permute(1, 2, 0)
            out_dict['captions'] = input[1]
            yield out_dict

    def AddOriginalImageSizeAsTupleAndCropToSquare(inp):
        for input in inp:
            out_dict = dict()
            out_dict['images'] = input[0]
            out_dict.update(input[1])
            out_dict['captions'] = 'fake caption'
            h, w = out_dict['images'].shape[1], out_dict['images'].shape[2]
            out_dict['original_size_as_tuple'] = torch.tensor([h, w])
            size = min(h, w)
            out_dict['target_size_as_tuple'] = torch.tensor([size, size])
            delta_h = h - size
            delta_w = w - size
            assert not all(
                [delta_h, delta_w]
            )  # we assume that the image is already resized such that the smallest size is at the desired size. Thus, eiter delta_h or delta_w must be zero
            top = np.random.randint(0, delta_h + 1)
            left = np.random.randint(0, delta_w + 1)
            out_dict['images'] = TT.functional.crop(
                out_dict['images'], top=top, left=left, height=size, width=size
            ).permute(1, 2, 0)
            out_dict["crop_coords_top_left"] = torch.tensor([top, left])
            yield out_dict

    def transform_fn(sample):
        image, pickle = sample["png"], sample["pickle"]
        img_transform = construct_image_augmentations(data_cfg.train.get("augmentations", None))
        return img_transform(image), pickle

    filter_cfg = data_cfg.train.get('filterings', None)
    filter_fn = build_resolution_filter(**filter_cfg.resolution) if filter_cfg else None
>>>>>>> 908b6812
    train_data = WebDatasetCommon(
        dataset_cfg=data_cfg,
        consumed_samples=consumed_samples,
        map_fn=transform_fn,
<<<<<<< HEAD
        compose_fn=tuple_to_dict,
=======
        compose_fn=AddOriginalImageSizeAsTupleAndCropToSquare,
        filter_fn=filter_fn,
>>>>>>> 908b6812
        is_train=True,
    )

    val_data = None
    if data_cfg.get("validation") is not None and data_cfg.validation.get("data_path"):
        val_data = WebDatasetCommon(
            dataset_cfg=data_cfg,
            consumed_samples=consumed_samples,
            map_fn=transform_fn,
            compose_fn=tuple_to_dict,
<<<<<<< HEAD
=======
            filter_fn=filter_fn,
>>>>>>> 908b6812
            is_train=False,
        )

    return train_data, val_data<|MERGE_RESOLUTION|>--- conflicted
+++ resolved
@@ -192,11 +192,6 @@
     return train_data, val_data
 
 
-<<<<<<< HEAD
-def build_train_valid_precached_clip_datasets(model_cfg, consumed_samples):
-    data_cfg = model_cfg.data
-
-=======
 def build_sdxl_train_valid_datasets(
     model_cfg, consumed_samples,
 ):
@@ -210,25 +205,10 @@
         print(f'Only Selecting images with resolution <= {value}')
         return lambda x: x['jpg'].size[0] <= value and x['jpg'].size[1] <= value
 
->>>>>>> 908b6812
-    # This function maps data that are tuples to dictionary.
-    def tuple_to_dict(inp):
-        for input in inp:
-            out_dict = dict()
-<<<<<<< HEAD
-            out_dict[model_cfg.first_stage_key] = input[0]
-            out_dict[model_cfg.cond_stage_key] = input[1]
-            yield out_dict
-
-    def transform_fn(sample):
-        latents, text_embed = sample["pyd"]["image_embed"], sample["pyd"]['captions_embed']
-        latents = torch.from_numpy(latents)
-        text_embed = torch.from_numpy(text_embed)
-
-        # latents are of shape ([4, 64, 64])
-        return latents, text_embed
-
-=======
+    # This function maps data that are tuples to dictionary.
+    def tuple_to_dict(inp):
+        for input in inp:
+            out_dict = dict()
             out_dict['images'] = input[0].permute(1, 2, 0)
             out_dict['captions'] = input[1]
             yield out_dict
@@ -344,17 +324,12 @@
 
     filter_cfg = data_cfg.train.get('filterings', None)
     filter_fn = build_resolution_filter(**filter_cfg.resolution) if filter_cfg else None
->>>>>>> 908b6812
     train_data = WebDatasetCommon(
         dataset_cfg=data_cfg,
         consumed_samples=consumed_samples,
         map_fn=transform_fn,
-<<<<<<< HEAD
-        compose_fn=tuple_to_dict,
-=======
         compose_fn=AddOriginalImageSizeAsTupleAndCropToSquare,
         filter_fn=filter_fn,
->>>>>>> 908b6812
         is_train=True,
     )
 
@@ -365,11 +340,48 @@
             consumed_samples=consumed_samples,
             map_fn=transform_fn,
             compose_fn=tuple_to_dict,
-<<<<<<< HEAD
-=======
             filter_fn=filter_fn,
->>>>>>> 908b6812
             is_train=False,
         )
 
+    return train_data, val_data
+
+
+def build_train_valid_precached_clip_datasets(model_cfg, consumed_samples):
+    data_cfg = model_cfg.data
+
+    # This function maps data that are tuples to dictionary.
+    def tuple_to_dict(inp):
+        for input in inp:
+            out_dict = dict()
+            out_dict[model_cfg.first_stage_key] = input[0]
+            out_dict[model_cfg.cond_stage_key] = input[1]
+            yield out_dict
+
+    def transform_fn(sample):
+        latents, text_embed = sample["pyd"]["image_embed"], sample["pyd"]['captions_embed']
+        latents = torch.from_numpy(latents)
+        text_embed = torch.from_numpy(text_embed)
+
+        # latents are of shape ([4, 64, 64])
+        return latents, text_embed
+
+    train_data = WebDatasetCommon(
+        dataset_cfg=data_cfg,
+        consumed_samples=consumed_samples,
+        map_fn=transform_fn,
+        compose_fn=tuple_to_dict,
+        is_train=True,
+    )
+
+    val_data = None
+    if data_cfg.get("validation") is not None and data_cfg.validation.get("data_path"):
+        val_data = WebDatasetCommon(
+            dataset_cfg=data_cfg,
+            consumed_samples=consumed_samples,
+            map_fn=transform_fn,
+            compose_fn=tuple_to_dict,
+            is_train=False,
+        )
+
     return train_data, val_data